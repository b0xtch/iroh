//! Traits for async local IO, and implementations for local files, http resources and memory.
//! This crate provides two core traits: [AsyncSliceReader] and [AsyncSliceWriter].
//!
//! Memory implementations for Bytes and BytesMut are provided by default, file and http are
//! behind features.
//!
//! Futures for the two core traits are not required to be [Send](std::marker::Send).
//!
//! This allows implementing these traits for types that are not thread safe, such as many
//! embedded databases.
//!
//! It also allows for omitting thread synchronization primitives. E.g. you could use an
//! `Rc<RefCell<BytesMut>>` instead of a much more costly `Arc<Mutex<BytesMut>>`.
//!
//! The downside is that you have to use a local executor, e.g.
//! [LocalPoolHandle](https://docs.rs/tokio-util/latest/tokio_util/task/struct.LocalPoolHandle.html),
//! if you want to do async IO in a background task.
//!
//! A good blog post providing a rationale for these decisions is
//! [Local Async Executors and Why They Should be the Default](https://maciej.codes/2022-06-09-local-async.html).
//!
//! All futures returned by this trait must be polled to completion, otherwise
//! all subsequent calls will produce an io error.
//!
//! So it is fine to e.g. limit a call to read_at with a timeout, but once a future
//! is dropped without being polled to completion, the reader is not useable anymore.
//!
//! All methods, even those that do not modify the underlying resource, take a mutable
//! reference to self. This is to enforce linear access to the underlying resource.
//!
//! In general it is assumed that readers are cheap, so in case of an error you can
//! always get a new reader. Also, if you need concurrent access to the same resource,
//! create multiple readers.

#![deny(missing_docs, rustdoc::broken_intra_doc_links)]

use bytes::Bytes;
use futures::{future::Either, Future};
use std::io;

/// A trait to abstract async reading from different resource.
///
/// This trait does not require the notion of a current position, but instead
/// requires explicitly passing the offset to read_at. In addition to the ability
/// to read at an arbitrary offset, it also provides the ability to get the
/// length of the resource.
///
/// This is similar to the io interface of sqlite.
/// See xRead, xFileSize in <https://www.sqlite.org/c3ref/io_methods.html>
#[allow(clippy::len_without_is_empty)]
pub trait AsyncSliceReader {
    /// The future returned by read_at
    type ReadAtFuture<'a>: Future<Output = io::Result<Bytes>> + 'a
    where
        Self: 'a;
    /// Read the entire buffer at the given position.
    ///
    /// Will return at most `len` bytes, but may return fewer if the resource is smaller.
    /// If the range is completely covered by the resource, will return exactly `len` bytes.
    /// If the range is not covered at all by the resource, will return an empty buffer.
    /// It will never return an io error independent of the range as long as the underlying
    /// resource is valid.
    #[must_use = "io futures must be polled to completion"]
    fn read_at(&mut self, offset: u64, len: usize) -> Self::ReadAtFuture<'_>;

    /// The future returned by len
    type LenFuture<'a>: Future<Output = io::Result<u64>> + 'a
    where
        Self: 'a;
    /// Get the length of the resource
    #[must_use = "io futures must be polled to completion"]
    fn len(&mut self) -> Self::LenFuture<'_>;
}

pub trait AsyncSliceReaderExt: AsyncSliceReader {
    /// Read the entire resource into a [bytes::Bytes] buffer, if possible.
    fn read_to_end(&mut self) -> Self::ReadAtFuture<'_> {
        self.read_at(0, usize::MAX)
    }
}

impl<T: AsyncSliceReader> AsyncSliceReaderExt for T {}

/// A trait to abstract async writing to different resources.
///
/// This trait does not require the notion of a current position, but instead
/// requires explicitly passing the offset to write_at and write_bytes_at.
/// In addition to the ability to write at an arbitrary offset, it also provides
/// the ability to set the length of the resource.
///
/// This is similar to the io interface of sqlite.
/// See xWrite in <https://www.sqlite.org/c3ref/io_methods.html>
pub trait AsyncSliceWriter: Sized {
    /// The future returned by write_at
    type WriteAtFuture<'a>: Future<Output = io::Result<()>> + 'a
    where
        Self: 'a;
    /// Write the entire slice at the given position.
    ///
    /// if self.len < offset + data.len(), the underlying resource will be extended.
    /// if self.len < offset, the gap will be filled with zeros.
    #[must_use = "io futures must be polled to completion"]
    fn write_at(&mut self, offset: u64, data: &[u8]) -> Self::WriteAtFuture<'_>;

    /// The future returned by write_bytes_at
    type WriteBytesAtFuture<'a>: Future<Output = io::Result<()>> + 'a
    where
        Self: 'a;
    /// Write the entire Bytes at the given position.
    ///
    /// Use this if you have a Bytes, to avoid allocations.
    /// Other than that it is equivalent to [AsyncSliceWriter::write_at].
    #[must_use = "io futures must be polled to completion"]
    fn write_bytes_at(&mut self, offset: u64, data: Bytes) -> Self::WriteBytesAtFuture<'_>;

    /// The future returned by set_len
    type SetLenFuture<'a>: Future<Output = io::Result<()>> + 'a
    where
        Self: 'a;
    /// Set the length of the underlying storage.
    #[must_use = "io futures must be polled to completion"]
    fn set_len(&mut self, len: u64) -> Self::SetLenFuture<'_>;

    /// The future returned by sync
    type SyncFuture<'a>: Future<Output = io::Result<()>> + 'a
    where
        Self: 'a;
    /// Sync any buffers to the underlying storage.
    #[must_use = "io futures must be polled to completion"]
    fn sync(&mut self) -> Self::SyncFuture<'_>;
}

#[cfg(any(feature = "tokio-io", feature = "http"))]
/// A macro to create a newtype wrapper for a future, to hide the underlying type.
macro_rules! newtype_future {
    ($(#[$outer:meta])* $name:ident, $inner:ty, $output:ty) => {
        #[repr(transparent)]
        #[pin_project::pin_project]
        #[must_use]
        $(#[$outer])*
        pub struct $name<'a>(#[pin] $inner);

        impl<'a> futures::Future for $name<'a> {
            type Output = $output;
            fn poll(self: std::pin::Pin<&mut Self>, cx: &mut std::task::Context<'_>) -> std::task::Poll<Self::Output> {
                self.project().0.poll(cx)
            }
        }
    };
}

mod box_dyn {
    use futures::{future::LocalBoxFuture, FutureExt};

    use super::*;

    pub trait BoxedAsyncSliceReader: 'static {
        fn len(&mut self) -> LocalBoxFuture<'_, io::Result<u64>>;
        fn read_at(&mut self, offset: u64, len: usize) -> LocalBoxFuture<'_, io::Result<Bytes>>;
    }

    pub trait BoxedAsyncSliceWriter: 'static {
        fn write_at(&mut self, offset: u64, data: &[u8]) -> LocalBoxFuture<'_, io::Result<()>>;
        fn write_bytes_at(
            &mut self,
            offset: u64,
            data: Bytes,
        ) -> LocalBoxFuture<'_, io::Result<()>>;
        fn set_len(&mut self, len: u64) -> LocalBoxFuture<'_, io::Result<()>>;
        fn sync(&mut self) -> LocalBoxFuture<'_, io::Result<()>>;
    }

    #[derive(Debug)]
    pub struct Boxable<R>(R);

    impl<R: AsyncSliceReader + 'static> BoxedAsyncSliceReader for Boxable<R> {
        fn len(&mut self) -> LocalBoxFuture<'_, io::Result<u64>> {
            AsyncSliceReader::len(self).boxed_local()
        }

        fn read_at(&mut self, offset: u64, len: usize) -> LocalBoxFuture<'_, io::Result<Bytes>> {
            AsyncSliceReader::read_at(self, offset, len).boxed_local()
        }
    }

    impl<R: AsyncSliceWriter + 'static> BoxedAsyncSliceWriter for Boxable<R> {
        fn write_at(&mut self, offset: u64, data: &[u8]) -> LocalBoxFuture<'_, io::Result<()>> {
            AsyncSliceWriter::write_at(self, offset, data).boxed_local()
        }

        fn write_bytes_at(
            &mut self,
            offset: u64,
            data: Bytes,
        ) -> LocalBoxFuture<'_, io::Result<()>> {
            AsyncSliceWriter::write_bytes_at(self, offset, data).boxed_local()
        }

        fn set_len(&mut self, len: u64) -> LocalBoxFuture<'_, io::Result<()>> {
            AsyncSliceWriter::set_len(self, len).boxed_local()
        }

        fn sync(&mut self) -> LocalBoxFuture<'_, io::Result<()>> {
            AsyncSliceWriter::sync(self).boxed_local()
        }
    }

    impl<T: BoxedAsyncSliceWriter> AsyncSliceWriter for T {
        type WriteAtFuture<'a> = LocalBoxFuture<'a, io::Result<()>>;
        type WriteBytesAtFuture<'a> = LocalBoxFuture<'a, io::Result<()>>;
        type SetLenFuture<'a> = LocalBoxFuture<'a, io::Result<()>>;
        type SyncFuture<'a> = LocalBoxFuture<'a, io::Result<()>>;

        fn write_at(&mut self, offset: u64, data: &[u8]) -> Self::WriteAtFuture<'_> {
            BoxedAsyncSliceWriter::write_at(self, offset, data)
        }

        fn write_bytes_at(&mut self, offset: u64, data: Bytes) -> Self::WriteBytesAtFuture<'_> {
            BoxedAsyncSliceWriter::write_bytes_at(self, offset, data)
        }

        fn set_len(&mut self, len: u64) -> Self::SetLenFuture<'_> {
            BoxedAsyncSliceWriter::set_len(self, len)
        }

        fn sync(&mut self) -> Self::SyncFuture<'_> {
            BoxedAsyncSliceWriter::sync(self)
        }
    }

    impl<T: BoxedAsyncSliceReader> AsyncSliceReader for T {
        type ReadAtFuture<'a> = LocalBoxFuture<'a, io::Result<Bytes>>;
        type LenFuture<'a> = LocalBoxFuture<'a, io::Result<u64>>;

        fn read_at(&mut self, offset: u64, len: usize) -> Self::ReadAtFuture<'_> {
            BoxedAsyncSliceReader::read_at(self, offset, len)
        }

        fn len(&mut self) -> Self::LenFuture<'_> {
            BoxedAsyncSliceReader::len(self)
        }
    }
}

#[cfg(feature = "tokio-io")]
mod tokio_io;
#[cfg(feature = "tokio-io")]
pub use tokio_io::*;

#[cfg(feature = "http")]
mod http;
#[cfg(feature = "http")]
pub use http::*;

/// implementations for [AsyncSliceReader] and [AsyncSliceWriter] for [bytes::Bytes] and [bytes::BytesMut]
mod mem;

<<<<<<< HEAD
/// Either type to be used with [AsyncSliceReader] and [AsyncSliceWriter].
///
/// This also implements [futures::Future]
#[derive(Debug)]
#[pin_project(project = EitherProj)]
#[must_use]
pub enum Either<L, R> {
    /// The left variant
    Left(#[pin] L),
    /// The right variant
    Right(#[pin] R),
}

impl<L, R> AsyncSliceReader for Either<L, R>
=======
impl<L, R> AsyncSliceReader for futures::future::Either<L, R>
>>>>>>> 701e9b7c
where
    L: AsyncSliceReader + 'static,
    R: AsyncSliceReader + 'static,
{
    type ReadAtFuture<'a> = Either<L::ReadAtFuture<'a>, R::ReadAtFuture<'a>>;
    fn read_at(&mut self, offset: u64, len: usize) -> Self::ReadAtFuture<'_> {
        match self {
            futures::future::Either::Left(l) => Either::Left(l.read_at(offset, len)),
            futures::future::Either::Right(r) => Either::Right(r.read_at(offset, len)),
        }
    }

    type LenFuture<'a> = Either<L::LenFuture<'a>, R::LenFuture<'a>>;
    fn len(&mut self) -> Self::LenFuture<'_> {
        match self {
            futures::future::Either::Left(l) => Either::Left(l.len()),
            futures::future::Either::Right(r) => Either::Right(r.len()),
        }
    }
}

impl<L, R> AsyncSliceWriter for futures::future::Either<L, R>
where
    L: AsyncSliceWriter + 'static,
    R: AsyncSliceWriter + 'static,
{
    type WriteBytesAtFuture<'a> = Either<L::WriteBytesAtFuture<'a>, R::WriteBytesAtFuture<'a>>;
    fn write_bytes_at(&mut self, offset: u64, data: Bytes) -> Self::WriteBytesAtFuture<'_> {
        match self {
            futures::future::Either::Left(l) => Either::Left(l.write_bytes_at(offset, data)),
            futures::future::Either::Right(r) => Either::Right(r.write_bytes_at(offset, data)),
        }
    }

    type WriteAtFuture<'a> = Either<L::WriteAtFuture<'a>, R::WriteAtFuture<'a>>;
    fn write_at(&mut self, offset: u64, data: &[u8]) -> Self::WriteAtFuture<'_> {
        match self {
            futures::future::Either::Left(l) => Either::Left(l.write_at(offset, data)),
            futures::future::Either::Right(r) => Either::Right(r.write_at(offset, data)),
        }
    }

    type SyncFuture<'a> = Either<L::SyncFuture<'a>, R::SyncFuture<'a>>;
    fn sync(&mut self) -> Self::SyncFuture<'_> {
        match self {
            futures::future::Either::Left(l) => Either::Left(l.sync()),
            futures::future::Either::Right(r) => Either::Right(r.sync()),
        }
    }

    type SetLenFuture<'a> = Either<L::SetLenFuture<'a>, R::SetLenFuture<'a>>;
    fn set_len(&mut self, len: u64) -> Self::SetLenFuture<'_> {
        match self {
            futures::future::Either::Left(l) => Either::Left(l.set_len(len)),
            futures::future::Either::Right(r) => Either::Right(r.set_len(len)),
        }
    }
}

#[cfg(feature = "tokio-util")]
impl<L, R> AsyncSliceReader for tokio_util::either::Either<L, R>
where
    L: AsyncSliceReader + 'static,
    R: AsyncSliceReader + 'static,
{
    type ReadAtFuture<'a> = Either<L::ReadAtFuture<'a>, R::ReadAtFuture<'a>>;
    fn read_at(&mut self, offset: u64, len: usize) -> Self::ReadAtFuture<'_> {
        match self {
            tokio_util::either::Either::Left(l) => Either::Left(l.read_at(offset, len)),
            tokio_util::either::Either::Right(r) => Either::Right(r.read_at(offset, len)),
        }
    }

    type LenFuture<'a> = Either<L::LenFuture<'a>, R::LenFuture<'a>>;
    fn len(&mut self) -> Self::LenFuture<'_> {
        match self {
            tokio_util::either::Either::Left(l) => Either::Left(l.len()),
            tokio_util::either::Either::Right(r) => Either::Right(r.len()),
        }
    }
}

#[cfg(feature = "tokio-util")]
impl<L, R> AsyncSliceWriter for tokio_util::either::Either<L, R>
where
    L: AsyncSliceWriter + 'static,
    R: AsyncSliceWriter + 'static,
{
    type WriteBytesAtFuture<'a> = Either<L::WriteBytesAtFuture<'a>, R::WriteBytesAtFuture<'a>>;
    fn write_bytes_at(&mut self, offset: u64, data: Bytes) -> Self::WriteBytesAtFuture<'_> {
        match self {
            tokio_util::either::Either::Left(l) => Either::Left(l.write_bytes_at(offset, data)),
            tokio_util::either::Either::Right(r) => Either::Right(r.write_bytes_at(offset, data)),
        }
    }

    type WriteAtFuture<'a> = Either<L::WriteAtFuture<'a>, R::WriteAtFuture<'a>>;
    fn write_at(&mut self, offset: u64, data: &[u8]) -> Self::WriteAtFuture<'_> {
        match self {
            tokio_util::either::Either::Left(l) => Either::Left(l.write_at(offset, data)),
            tokio_util::either::Either::Right(r) => Either::Right(r.write_at(offset, data)),
        }
    }

    type SyncFuture<'a> = Either<L::SyncFuture<'a>, R::SyncFuture<'a>>;
    fn sync(&mut self) -> Self::SyncFuture<'_> {
        match self {
            tokio_util::either::Either::Left(l) => Either::Left(l.sync()),
            tokio_util::either::Either::Right(r) => Either::Right(r.sync()),
        }
    }

    type SetLenFuture<'a> = Either<L::SetLenFuture<'a>, R::SetLenFuture<'a>>;
    fn set_len(&mut self, len: u64) -> Self::SetLenFuture<'_> {
        match self {
            tokio_util::either::Either::Left(l) => Either::Left(l.set_len(len)),
            tokio_util::either::Either::Right(r) => Either::Right(r.set_len(len)),
        }
    }
}

#[cfg(any(feature = "tokio-io", feature = "http"))]
fn make_io_error<E>(e: E) -> io::Error
where
    E: Into<Box<dyn std::error::Error + Send + Sync>>,
{
    io::Error::new(io::ErrorKind::Other, e)
}

#[cfg(test)]
mod tests {

    use crate::mem::limited_range;

    use super::*;
    use bytes::BytesMut;
    use proptest::prelude::*;
    use std::io;

    #[cfg(feature = "tokio-io")]
    use std::io::Write;

    /// A test server that serves data on a random port, supporting head, get, and range requests
    #[cfg(feature = "http")]
    mod test_server {
        use super::*;
        use axum::{routing::get, Extension, Router};
        use hyper::{Body, Request, Response, StatusCode};
        use std::{net::SocketAddr, ops::Range, sync::Arc};

        pub fn serve(data: Vec<u8>) -> (SocketAddr, impl Future<Output = hyper::Result<()>>) {
            // Create an Axum router
            let app = Router::new()
                .route("/", get(handler))
                .layer(Extension(Arc::new(data)));

            // Create the server
            let addr: SocketAddr = SocketAddr::from(([0, 0, 0, 0], 0));
            let fut = axum::Server::bind(&addr).serve(app.into_make_service());

            // Return the server address and a future that completes when the server is shut down
            (fut.local_addr(), fut)
        }

        async fn handler(state: Extension<Arc<Vec<u8>>>, req: Request<Body>) -> Response<Body> {
            let data = state.0.as_ref();
            // Check if the request contains a "Range" header
            if let Some(range_header) = req.headers().get("Range") {
                if let Ok(range) = parse_range_header(range_header.to_str().unwrap()) {
                    // Extract the requested range from the data
                    let start = range.start;
                    let end = range.end.min(data.len());
                    let sliced_data = &data[start..end];

                    // Create a partial response with the sliced data
                    return Response::builder()
                        .status(StatusCode::PARTIAL_CONTENT)
                        .header("Content-Type", "application/octet-stream")
                        .header("Content-Length", sliced_data.len())
                        .header(
                            "Content-Range",
                            format!("bytes {}-{}/{}", start, end - 1, data.len()),
                        )
                        .body(Body::from(sliced_data.to_vec()))
                        .unwrap();
                }
            }

            // Return the full data if no range header was found
            Response::new(data.to_owned().into())
        }

        fn parse_range_header(
            header_value: &str,
        ) -> std::result::Result<Range<usize>, &'static str> {
            let prefix = "bytes=";
            if header_value.starts_with(prefix) {
                let range_str = header_value.strip_prefix(prefix).unwrap();
                if let Some(index) = range_str.find('-') {
                    let start = range_str[..index]
                        .parse()
                        .map_err(|_| "Failed to parse range start")?;
                    let end: usize = range_str[index + 1..]
                        .parse()
                        .map_err(|_| "Failed to parse range end")?;
                    return Ok(start..end + 1);
                }
            }
            Err("Invalid Range header format")
        }
    }

    /// mutable style read smoke test, expects a resource containing 0..100u8
    async fn read_mut_smoke(mut file: impl AsyncSliceReader) -> io::Result<()> {
        let expected = (0..100u8).collect::<Vec<_>>();

        // read the whole file
        let res = file.read_at(0, usize::MAX).await?;
        assert_eq!(res, expected);

        let res = file.len().await?;
        assert_eq!(res, 100);

        // read 3 bytes at offset 0
        let res = file.read_at(0, 3).await?;
        assert_eq!(res, vec![0, 1, 2]);

        // read 10 bytes at offset 95 (near the end of the file)
        let res = file.read_at(95, 10).await?;
        assert_eq!(res, vec![95, 96, 97, 98, 99]);

        // read 10 bytes at offset 110 (after the end of the file)
        let res = file.read_at(110, 10).await?;
        assert_eq!(res, vec![]);

        Ok(())
    }

    /// mutable style write smoke test, expects an empty resource
    async fn write_mut_smoke<F: AsyncSliceWriter, C: Fn(&F) -> Vec<u8>>(
        mut file: F,
        contents: C,
    ) -> io::Result<()> {
        // write 3 bytes at offset 0
        file.write_bytes_at(0, vec![0, 1, 2].into()).await?;
        assert_eq!(contents(&file), &[0, 1, 2]);

        // write 3 bytes at offset 5
        file.write_bytes_at(5, vec![0, 1, 2].into()).await?;
        assert_eq!(contents(&file), &[0, 1, 2, 0, 0, 0, 1, 2]);

        // write a u16 at offset 8
        file.write_at(8, &1u16.to_le_bytes()).await?;
        assert_eq!(contents(&file), &[0, 1, 2, 0, 0, 0, 1, 2, 1, 0]);

        // truncate to 0
        file.set_len(0).await?;
        assert_eq!(contents(&file).len(), 0);

        Ok(())
    }

    #[cfg(feature = "tokio-io")]
    /// Tests the various ways to read from a std::fs::File
    #[tokio::test]
    async fn file_reading_smoke() -> io::Result<()> {
        // create a file with 100 bytes
        let mut file = tempfile::tempfile().unwrap();
        file.write_all(&(0..100u8).collect::<Vec<_>>()).unwrap();
        read_mut_smoke(FileAdapter::from_std(file)).await?;
        Ok(())
    }

    /// Tests the various ways to read from a bytes::Bytes
    #[tokio::test]
    async fn bytes_reading_smoke() -> io::Result<()> {
        let bytes: Bytes = (0..100u8).collect::<Vec<_>>().into();
        read_mut_smoke(bytes).await?;

        Ok(())
    }

    /// Tests the various ways to read from a bytes::BytesMut
    #[tokio::test]
    async fn bytes_mut_reading_smoke() -> io::Result<()> {
        let mut bytes: BytesMut = BytesMut::new();
        bytes.extend(0..100u8);

        read_mut_smoke(bytes).await?;

        Ok(())
    }

    fn bytes_mut_contents(bytes: &BytesMut) -> Vec<u8> {
        bytes.to_vec()
    }

    #[cfg(feature = "tokio-io")]
    #[tokio::test]
    async fn async_slice_writer_smoke() -> io::Result<()> {
        let file = tempfile::tempfile().unwrap();
        write_mut_smoke(FileAdapter::from_std(file), |x| x.read_contents()).await?;

        Ok(())
    }

    #[tokio::test]
    async fn bytes_mut_writing_smoke() -> io::Result<()> {
        let bytes: BytesMut = BytesMut::new();

        write_mut_smoke(bytes, |x| x.as_ref().to_vec()).await?;

        Ok(())
    }

    fn random_slice(offset: u64, size: usize) -> impl Strategy<Value = (u64, Vec<u8>)> {
        (0..offset, 0..size).prop_map(|(offset, size)| {
            let data = (0..size).map(|x| x as u8).collect::<Vec<_>>();
            (offset, data)
        })
    }

    fn random_write_op(offset: u64, size: usize) -> impl Strategy<Value = WriteOp> {
        prop_oneof![
            20 => random_slice(offset, size).prop_map(|(offset, data)| WriteOp::Write(offset, data)),
            1 => (0..(offset + size as u64)).prop_map(WriteOp::SetLen),
            1 => Just(WriteOp::Sync),
        ]
    }

    fn random_write_ops(offset: u64, size: usize, n: usize) -> impl Strategy<Value = Vec<WriteOp>> {
        prop::collection::vec(random_write_op(offset, size), n)
    }

    fn random_read_ops(offset: u64, size: usize, n: usize) -> impl Strategy<Value = Vec<ReadOp>> {
        prop::collection::vec(random_read_op(offset, size), n)
    }

    fn sequential_offset(mag: usize) -> impl Strategy<Value = isize> {
        prop_oneof![
            20 => Just(0),
            1 => (0..mag).prop_map(|x| x as isize),
            1 => (0..mag).prop_map(|x| -(x as isize)),
        ]
    }

    fn random_read_op(offset: u64, size: usize) -> impl Strategy<Value = ReadOp> {
        prop_oneof![
            20 => (0..offset, 0..size).prop_map(|(offset, len)| ReadOp::ReadAt(offset, len)),
            1 => (sequential_offset(1024), 0..size).prop_map(|(offset, len)| ReadOp::ReadSequential(offset, len)),
            1 => Just(ReadOp::Len),
        ]
    }

    #[derive(Debug, Clone)]
    enum ReadOp {
        // read the data at the given offset
        ReadAt(u64, usize),
        // read the data relative to the previous position
        ReadSequential(isize, usize),
        // ask for the length of the file
        Len,
    }

    #[derive(Debug, Clone)]
    enum WriteOp {
        // write the data at the given offset
        Write(u64, Vec<u8>),
        // set the length of the file
        SetLen(u64),
        // sync the file
        Sync,
    }

    /// reference implementation for a vector of bytes
    fn apply_op(file: &mut Vec<u8>, op: &WriteOp) {
        match op {
            WriteOp::Write(offset, data) => {
                // an empty write is a no-op and does not resize the file
                if data.is_empty() {
                    return;
                }
                let end = offset.saturating_add(data.len() as u64);
                let start = usize::try_from(*offset).unwrap();
                let end = usize::try_from(end).unwrap();
                if end > file.len() {
                    file.resize(end, 0);
                }
                file[start..end].copy_from_slice(data);
            }
            WriteOp::SetLen(offset) => {
                let offset = usize::try_from(*offset).unwrap_or(usize::MAX);
                file.resize(offset, 0);
            }
            WriteOp::Sync => {}
        }
    }

    fn async_test<F: Future>(f: F) -> F::Output {
        let rt = tokio::runtime::Builder::new_current_thread()
            .enable_all()
            .build()
            .unwrap();
        rt.block_on(f)
    }

    async fn write_op_test<W: AsyncSliceWriter, C: Fn(&W) -> Vec<u8>>(
        ops: Vec<WriteOp>,
        mut bytes: W,
        content: C,
    ) -> io::Result<()> {
        let mut reference = Vec::new();
        for op in ops {
            apply_op(&mut reference, &op);
            match op {
                WriteOp::Write(offset, data) => {
                    AsyncSliceWriter::write_bytes_at(&mut bytes, offset, data.into()).await?;
                }
                WriteOp::SetLen(offset) => {
                    AsyncSliceWriter::set_len(&mut bytes, offset).await?;
                }
                WriteOp::Sync => {
                    AsyncSliceWriter::sync(&mut bytes).await?;
                }
            }
            assert_eq!(content(&bytes), reference.as_slice());
        }
        io::Result::Ok(())
    }

    async fn read_op_test<R: AsyncSliceReader>(
        ops: Vec<ReadOp>,
        mut file: R,
        actual: &[u8],
    ) -> io::Result<()> {
        let mut current = 0u64;
        for op in ops {
            match op {
                ReadOp::ReadAt(offset, len) => {
                    let data = AsyncSliceReader::read_at(&mut file, offset, len).await?;
                    assert_eq!(&data, &actual[limited_range(offset, len, actual.len())]);
                    current = offset.checked_add(len as u64).unwrap();
                }
                ReadOp::ReadSequential(offset, len) => {
                    let offset = if offset >= 0 {
                        current.saturating_add(offset as u64)
                    } else {
                        current.saturating_sub((-offset) as u64)
                    };
                    let data = AsyncSliceReader::read_at(&mut file, offset, len).await?;
                    assert_eq!(&data, &actual[limited_range(offset, len, actual.len())]);
                    current = offset.checked_add(len as u64).unwrap();
                }
                ReadOp::Len => {
                    let len = AsyncSliceReader::len(&mut file).await?;
                    assert_eq!(len, actual.len() as u64);
                }
            }
        }
        io::Result::Ok(())
    }

    // #[cfg(feature = "http")]
    // #[tokio::test]
    // async fn test_http_range() -> io::Result<()> {
    //     let url = reqwest::Url::parse("https://ipfs.io/ipfs/bafybeiaj2dgwpi6bsisyf4wq7yvj4lqvpbmlmztm35hqyqqjihybnden24/image").unwrap();
    //     let mut resource = HttpAdapter::new(url).await?;
    //     let buf = resource.read_at(0, 100).await?;
    //     println!("buf: {:?}", buf);
    //     let buf = resource.read_at(1000000, 100).await?;
    //     println!("buf: {:?}", buf);
    //     Ok(())
    // }

    #[cfg(feature = "http")]
    #[tokio::test]
    #[cfg_attr(target_os = "windows", ignore)]
    async fn http_smoke() {
        let (addr, server) = test_server::serve(b"hello world".to_vec());
        let url = format!("http://{}", addr);
        println!("serving from {}", url);
        let url = reqwest::Url::parse(&url).unwrap();
        let server = tokio::spawn(server);
        let mut reader = HttpAdapter::new(url).await.unwrap();
        let len = reader.len().await.unwrap();
        assert_eq!(len, 11);
        println!("len: {:?}", reader);
        let part = reader.read_at(0, 11).await.unwrap();
        assert_eq!(part.as_ref(), b"hello world");
        let part = reader.read_at(6, 5).await.unwrap();
        assert_eq!(part.as_ref(), b"world");
        let part = reader.read_at(6, 10).await.unwrap();
        assert_eq!(part.as_ref(), b"world");
        let part = reader.read_at(100, 10).await.unwrap();
        assert_eq!(part.as_ref(), b"");
        server.abort();
    }

    proptest! {

        #[test]
        fn bytes_write(ops in random_write_ops(1024, 1024, 10)) {
            async_test(write_op_test(ops, BytesMut::new(), bytes_mut_contents)).unwrap();
        }

        #[cfg(feature = "tokio-io")]
        #[test]
        fn file_write(ops in random_write_ops(1024, 1024, 10)) {
            let file = tempfile::tempfile().unwrap();
            async_test(write_op_test(ops, FileAdapter::from_std(file), |x| x.read_contents())).unwrap();
        }

        #[test]
        fn bytes_read(data in proptest::collection::vec(any::<u8>(), 0..1024), ops in random_read_ops(1024, 1024, 2)) {
            async_test(read_op_test(ops, Bytes::from(data.clone()), &data)).unwrap();
        }

        #[cfg(feature = "tokio-io")]
        #[test]
        fn file_read(data in proptest::collection::vec(any::<u8>(), 0..1024), ops in random_read_ops(1024, 1024, 2)) {
            let mut file = tempfile::tempfile().unwrap();
            file.write_all(&data).unwrap();
            async_test(read_op_test(ops, FileAdapter::from_std(file), &data)).unwrap();
        }

        #[cfg(feature = "http")]
        #[cfg_attr(target_os = "windows", ignore)]
        #[test]
        fn http_read(data in proptest::collection::vec(any::<u8>(), 0..10), ops in random_read_ops(10, 10, 2)) {
            async_test(async move {
                // create a test server. this has to happen in a tokio runtime
                let (addr, server) = test_server::serve(data.clone());
                // spawn the server in a background task
                let server = tokio::spawn(server);
                // create a resource from the server
                let url = reqwest::Url::parse(&format!("http://{}", addr)).unwrap();
                let file = HttpAdapter::new(url).await.unwrap();
                // run the test
                read_op_test(ops, file, &data).await.unwrap();
                // stop the server
                server.abort();
            });
        }
    }
}<|MERGE_RESOLUTION|>--- conflicted
+++ resolved
@@ -255,24 +255,7 @@
 /// implementations for [AsyncSliceReader] and [AsyncSliceWriter] for [bytes::Bytes] and [bytes::BytesMut]
 mod mem;
 
-<<<<<<< HEAD
-/// Either type to be used with [AsyncSliceReader] and [AsyncSliceWriter].
-///
-/// This also implements [futures::Future]
-#[derive(Debug)]
-#[pin_project(project = EitherProj)]
-#[must_use]
-pub enum Either<L, R> {
-    /// The left variant
-    Left(#[pin] L),
-    /// The right variant
-    Right(#[pin] R),
-}
-
-impl<L, R> AsyncSliceReader for Either<L, R>
-=======
 impl<L, R> AsyncSliceReader for futures::future::Either<L, R>
->>>>>>> 701e9b7c
 where
     L: AsyncSliceReader + 'static,
     R: AsyncSliceReader + 'static,

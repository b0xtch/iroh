--- conflicted
+++ resolved
@@ -19,16 +19,10 @@
 use iroh_bytes::{
     blobs::Collection,
     get::{self, get_response_machine, get_response_machine::ConnectedNext, Stats},
-<<<<<<< HEAD
-    protocol::{AnyGetRequest, GetRequest},
+    protocol::{AnyGetRequest, CustomGetRequest, GetRequest, RequestToken},
     provider::{
         self, create_collection, database::InMemDatabase, CustomGetHandler, DataSource, Database,
-=======
-    protocol::{AnyGetRequest, CustomGetRequest, GetRequest, RequestToken},
-    provider::{
-        self, create_collection, CustomGetHandler, DataSource, Database,
         RequestAuthorizationHandler,
->>>>>>> 3dca6125
     },
     runtime,
     util::Hash,
@@ -755,10 +749,10 @@
 #[derive(Clone, Debug)]
 struct CustomAuthHandler;
 
-impl RequestAuthorizationHandler for CustomAuthHandler {
+impl<D> RequestAuthorizationHandler<D> for CustomAuthHandler {
     fn authorize(
         &self,
-        _db: Database,
+        _db: D,
         token: Option<RequestToken>,
         _request: &iroh_bytes::protocol::Request,
     ) -> BoxFuture<'static, Result<()>> {

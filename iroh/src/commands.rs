--- conflicted
+++ resolved
@@ -6,11 +6,8 @@
 
 use anyhow::{Context, Result};
 use clap::{Parser, Subcommand};
-<<<<<<< HEAD
 use futures::StreamExt;
-=======
 use iroh::rpc_protocol::*;
->>>>>>> a3826c42
 use iroh_bytes::{cid::Blake3Cid, protocol::RequestToken, provider::Ticket, runtime};
 use iroh_net::tls::{Keypair, PeerId};
 use quic_rpc::transport::quinn::QuinnConnection;
@@ -274,7 +271,6 @@
         #[clap(long, default_value_t = false)]
         single: bool,
     },
-<<<<<<< HEAD
     /// Fetch the data identified by HASH from a provider
     Share {
         /// Individual blobs retrieve, as a Blake3 CID
@@ -302,20 +298,6 @@
         #[clap(long, default_value_t = true)]
         force: bool,
     },
-    /// Fetch data from a provider using a ticket.
-    ///
-    /// The ticket contains all hash, authentication and connection information to connect
-    /// to the provider.  It is a simpler, but slightly less flexible alternative to the
-    /// `get` subcommand.
-    GetTicket {
-        /// Directory in which to save the file(s), defaults to writing to STDOUT
-        #[clap(long, short)]
-        out: Option<PathBuf>,
-        /// Ticket containing everything to retrieve the data from a provider.
-        ticket: Ticket,
-    },
-=======
->>>>>>> a3826c42
     /// List listening addresses of the provider.
     Addresses {
         /// RPC port

//! Tool to get information about the current network environment of a node,
//! and to test connectivity to specific other nodes.
use std::{
    collections::HashMap,
    net::SocketAddr,
    num::NonZeroU16,
    time::{Duration, Instant},
};

use crate::config::{iroh_config_path, iroh_data_root, Config, CONFIG_FILE_NAME, ENV_PREFIX};

use anyhow::Context;
use clap::Subcommand;
use indicatif::{HumanBytes, MultiProgress, ProgressBar};
use iroh::util::progress::ProgressWriter;
use iroh_net::{
    defaults::{DEFAULT_DERP_STUN_PORT, TEST_REGION_ID},
    hp::{
        self,
        derp::{DerpMap, UseIpv4, UseIpv6},
        key::node::SecretKey,
        portmapper,
    },
    tls::{Keypair, PeerId, PublicKey},
    MagicEndpoint,
};
use postcard::experimental::max_size::MaxSize;
use serde::{Deserialize, Serialize};
use tokio::{io::AsyncWriteExt, sync};

use iroh_metrics::{core::Core, magicsock};

#[derive(Debug, Clone, derive_more::Display)]
pub enum PrivateKey {
    /// Generate random private key
    Random,
    /// Use local private key
    Local,
    /// Explicitly specify a private key
    Hex(String),
}

impl std::str::FromStr for PrivateKey {
    type Err = anyhow::Error;

    fn from_str(s: &str) -> Result<Self, Self::Err> {
        let s_lower = s.to_ascii_lowercase();
        Ok(if s_lower == "random" {
            PrivateKey::Random
        } else if s_lower == "local" {
            PrivateKey::Local
        } else {
            PrivateKey::Hex(s.to_string())
        })
    }
}

#[derive(Subcommand, Debug, Clone)]
#[allow(clippy::large_enum_variant)]
pub enum Commands {
    /// Report on the current network environment, using either an explicitly provided stun host
    /// or the settings from the config file.
    Report {
        /// Explicitly provided stun host. If provided, this will disable derp and just do stun.
        #[clap(long)]
        stun_host: Option<String>,
        /// The port of the STUN server.
        #[clap(long, default_value_t = DEFAULT_DERP_STUN_PORT)]
        stun_port: u16,
    },
    /// Wait for incoming requests from iroh doctor connect
    Accept {
        /// Our own private key, in hex. If not specified, the locally configured key will be used.
        #[clap(long, default_value_t = PrivateKey::Local)]
        private_key: PrivateKey,

        /// Number of bytes to send to the remote for each test
        #[clap(long, default_value_t = 1024 * 1024 * 16)]
        size: u64,

        /// Number of iterations to run the test for. If not specified, the test will run forever.
        #[clap(long)]
        iterations: Option<u64>,

        /// Use a local derp relay
        #[clap(long)]
        local_derper: bool,
    },
    /// Connect to an iroh doctor accept node.
    Connect {
        /// hex peer id of the node to connect to
        dial: String,

        /// One or more remote endpoints to use when dialing
        #[clap(long)]
        remote_endpoint: Vec<SocketAddr>,

        /// Our own private key, in hex. If not specified, a random key will be generated.
        #[clap(long, default_value_t = PrivateKey::Random)]
        private_key: PrivateKey,

        /// Use a local derp relay
        ///
        /// Overrides the `derp_region` field.
        #[clap(long)]
        local_derper: bool,

        /// The DERP region the peer you are dialing can be found on.
        ///
        /// If `local_derper` is true, this field is ignored.
        ///
        /// When `None`, or if attempting to dial an unknown region, no hole punching can occur.
        ///
        /// Default is `None`.
        #[clap(long)]
        derp_region: Option<u16>,
    },
    /// Probe the port mapping protocols.
    PortMapProbe {
        /// Whether to enable UPnP.
        #[clap(long)]
        enable_upnp: bool,
        /// Whether to enable PCP.
        #[clap(long)]
        enable_pcp: bool,
    },
    /// Probe the port mapping protocols.
    PortMapProbe {
        /// Whether to enable UPnP.
        #[clap(long)]
        enable_upnp: bool,
        /// Whether to enable PCP.
        #[clap(long)]
        enable_pcp: bool,
        /// Whether to enable PMP.
        #[clap(long)]
        enable_nat_pmp: bool,
    },
    /// Attempt to get a port mapping to the given local port.
    PortMap {
        /// Protocol to use for port mapping. One of ["upnp", "nat_pmp", "pcp"].
        protocol: String,
        /// Local port to get a mapping.
        local_port: NonZeroU16,
        /// How long to wait for an external port to be ready in seconds.
        #[clap(long, default_value_t = 10)]
        timeout_secs: u64,
    },
    /// Get the latencies of the different DERP regions
    ///
    /// Tests the latencies of the default DERP regions and nodes. To test custom regions or nodes,
    /// adjust the [`Config`].
    DerpRegions,
}

#[derive(Debug, Serialize, Deserialize, MaxSize)]
enum TestStreamRequest {
    Echo { bytes: u64 },
    Drain { bytes: u64 },
    Send { bytes: u64, block_size: u32 },
}

struct TestConfig {
    size: u64,
    iterations: Option<u64>,
}

fn update_pb(
    task: &'static str,
    pb: ProgressBar,
    total_bytes: u64,
    mut updates: sync::mpsc::Receiver<u64>,
) -> tokio::task::JoinHandle<()> {
    pb.set_message(task);
    pb.set_position(0);
    pb.set_length(total_bytes);
    tokio::spawn(async move {
        while let Some(position) = updates.recv().await {
            pb.set_position(position);
        }
    })
}

/// handle a test stream request
async fn handle_test_request(
    mut send: quinn::SendStream,
    mut recv: quinn::RecvStream,
    gui: &Gui,
) -> anyhow::Result<()> {
    let mut buf = [0u8; TestStreamRequest::POSTCARD_MAX_SIZE];
    recv.read_exact(&mut buf).await?;
    let request: TestStreamRequest = postcard::from_bytes(&buf)?;
    match request {
        TestStreamRequest::Echo { bytes } => {
            // copy the stream back
            let (mut send, updates) = ProgressWriter::new(&mut send);
            let t0 = Instant::now();
            let progress = update_pb("echo", gui.pb.clone(), bytes, updates);
            tokio::io::copy(&mut recv, &mut send).await?;
            let elapsed = t0.elapsed();
            drop(send);
            progress.await?;
            gui.set_echo(bytes, elapsed);
        }
        TestStreamRequest::Drain { bytes } => {
            // drain the stream
            let (mut send, updates) = ProgressWriter::new(tokio::io::sink());
            let progress = update_pb("recv", gui.pb.clone(), bytes, updates);
            let t0 = Instant::now();
            tokio::io::copy(&mut recv, &mut send).await?;
            let elapsed = t0.elapsed();
            drop(send);
            progress.await?;
            gui.set_recv(bytes, elapsed);
        }
        TestStreamRequest::Send { bytes, block_size } => {
            // send the requested number of bytes, in blocks of the requested size
            let (mut send, updates) = ProgressWriter::new(&mut send);
            let progress = update_pb("send", gui.pb.clone(), bytes, updates);
            let t0 = Instant::now();
            send_blocks(&mut send, bytes, block_size).await?;
            drop(send);
            let elapsed = t0.elapsed();
            progress.await?;
            gui.set_send(bytes, elapsed);
        }
    }
    send.finish().await?;
    Ok(())
}

async fn send_blocks(
    mut send: impl tokio::io::AsyncWrite + Unpin,
    total_bytes: u64,
    block_size: u32,
) -> anyhow::Result<()> {
    // send the requested number of bytes, in blocks of the requested size
    let buf = vec![0u8; block_size as usize];
    let mut remaining = total_bytes;
    while remaining > 0 {
        let n = remaining.min(block_size as u64);
        send.write_all(&buf[..n as usize]).await?;
        remaining -= n;
    }
    Ok(())
}

async fn report(stun_host: Option<String>, stun_port: u16, config: &Config) -> anyhow::Result<()> {
    let port_mapper = hp::portmapper::Client::default().await;
    let mut client = hp::netcheck::Client::new(Some(port_mapper)).await?;

    let dm = match stun_host {
        Some(host_name) => {
            let url = host_name.parse()?;
            // creating a derp map from host name and stun port
            DerpMap::default_from_node(url, stun_port, UseIpv4::TryDns, UseIpv6::TryDns, 0)
        }
        None => config.derp_map().expect("derp map not configured"),
    };
    println!("getting report using derp map {dm:#?}");

    let r = client.get_report(dm, None, None).await?;
    println!("{r:#?}");
    Ok(())
}

/// Contain all the gui state
struct Gui {
    #[allow(dead_code)]
    mp: MultiProgress,
    pb: ProgressBar,
    #[allow(dead_code)]
    counters: ProgressBar,
    send_pb: ProgressBar,
    recv_pb: ProgressBar,
    echo_pb: ProgressBar,
    counter_task: Option<tokio::task::JoinHandle<()>>,
}

impl Gui {
    fn new() -> Self {
        let mp = MultiProgress::new();
        mp.set_draw_target(indicatif::ProgressDrawTarget::stderr());
        let pb = indicatif::ProgressBar::hidden();
        let counters = mp.add(ProgressBar::hidden());
        let send_pb = mp.add(ProgressBar::hidden());
        let recv_pb = mp.add(ProgressBar::hidden());
        let echo_pb = mp.add(ProgressBar::hidden());
        let style = indicatif::ProgressStyle::default_bar()
            .template("{msg}")
            .unwrap();
        send_pb.set_style(style.clone());
        recv_pb.set_style(style.clone());
        echo_pb.set_style(style.clone());
        counters.set_style(style);
        let pb = mp.add(pb);
        pb.enable_steady_tick(Duration::from_millis(100));
        pb.set_style(indicatif::ProgressStyle::default_bar()
            .template("{spinner:.green} [{bar:80.cyan/blue}] {msg} {bytes}/{total_bytes} ({bytes_per_sec})").unwrap()
            .progress_chars("█▉▊▋▌▍▎▏ "));
        let counters2 = counters.clone();
        let counter_task = tokio::spawn(async move {
            loop {
                Self::update_counters(&counters2);
                tokio::time::sleep(Duration::from_millis(100)).await;
            }
        });
        Self {
            mp,
            pb,
            counters,
            send_pb,
            recv_pb,
            echo_pb,
            counter_task: Some(counter_task),
        }
    }

    fn update_counters(target: &ProgressBar) {
        if let Some(core) = Core::get() {
            let metrics = core.get_collector::<magicsock::Metrics>().unwrap();
            tracing::error!("metrics enabled");
            let send_ipv4 = HumanBytes(metrics.send_ipv4.get());
            let send_ipv6 = HumanBytes(metrics.send_ipv6.get());
            let send_derp = HumanBytes(metrics.send_derp.get());
            let recv_data_derp = HumanBytes(metrics.recv_data_derp.get());
            let recv_data_ipv4 = HumanBytes(metrics.recv_data_ipv4.get());
            let recv_data_ipv6 = HumanBytes(metrics.recv_data_ipv6.get());
            let text = format!(
                r#"Counters

Derp:
  send: {send_derp}
  recv: {recv_data_derp}
Ipv4:
  send: {send_ipv4}
  recv: {recv_data_ipv4}
Ipv6:
  send: {send_ipv6}
  recv: {recv_data_ipv6}
"#,
            );
            target.set_message(text);
        }
    }

    fn set_send(&self, b: u64, d: Duration) {
        Self::set_bench_speed(&self.send_pb, "send", b, d);
    }

    fn set_recv(&self, b: u64, d: Duration) {
        Self::set_bench_speed(&self.recv_pb, "recv", b, d);
    }

    fn set_echo(&self, b: u64, d: Duration) {
        Self::set_bench_speed(&self.echo_pb, "echo", b, d);
    }

    fn set_bench_speed(pb: &ProgressBar, text: &str, b: u64, d: Duration) {
        pb.set_message(format!(
            "{}: {}/s",
            text,
            HumanBytes((b as f64 / d.as_secs_f64()) as u64)
        ));
    }
}

impl Drop for Gui {
    fn drop(&mut self) {
        if let Some(task) = self.counter_task.take() {
            task.abort();
        }
    }
}

async fn active_side(connection: quinn::Connection, config: &TestConfig) -> anyhow::Result<()> {
    let n = config.iterations.unwrap_or(u64::MAX);
    let gui = Gui::new();
    let Gui { pb, .. } = &gui;
    for _ in 0..n {
        let d = send_test(&connection, config, pb).await?;
        gui.set_send(config.size, d);
        let d = recv_test(&connection, config, pb).await?;
        gui.set_recv(config.size, d);
        let d = echo_test(&connection, config, pb).await?;
        gui.set_echo(config.size, d);
    }
    Ok(())
}

async fn send_test_request(
    send: &mut quinn::SendStream,
    request: &TestStreamRequest,
) -> anyhow::Result<()> {
    let mut buf = [0u8; TestStreamRequest::POSTCARD_MAX_SIZE];
    postcard::to_slice(&request, &mut buf)?;
    send.write_all(&buf).await?;
    Ok(())
}

async fn echo_test(
    connection: &quinn::Connection,
    config: &TestConfig,
    pb: &indicatif::ProgressBar,
) -> anyhow::Result<Duration> {
    let size = config.size;
    let (mut send, mut recv) = connection.open_bi().await?;
    send_test_request(&mut send, &TestStreamRequest::Echo { bytes: size }).await?;
    let (mut sink, updates) = ProgressWriter::new(tokio::io::sink());
    let copying = tokio::spawn(async move { tokio::io::copy(&mut recv, &mut sink).await });
    let progress = update_pb("echo", pb.clone(), size, updates);
    let t0 = Instant::now();
    send_blocks(&mut send, size, 1024 * 1024).await?;
    send.finish().await?;
    let received = copying.await??;
    anyhow::ensure!(received == size);
    let duration = t0.elapsed();
    progress.await?;
    Ok(duration)
}

async fn send_test(
    connection: &quinn::Connection,
    config: &TestConfig,
    pb: &indicatif::ProgressBar,
) -> anyhow::Result<Duration> {
    let size = config.size;
    let (mut send, mut recv) = connection.open_bi().await?;
    send_test_request(&mut send, &TestStreamRequest::Drain { bytes: size }).await?;
    let (mut send_with_progress, updates) = ProgressWriter::new(&mut send);
    let copying =
        tokio::spawn(async move { tokio::io::copy(&mut recv, &mut tokio::io::sink()).await });
    let progress = update_pb("send", pb.clone(), size, updates);
    let t0 = Instant::now();
    send_blocks(&mut send_with_progress, size, 1024 * 1024).await?;
    drop(send_with_progress);
    send.finish().await?;
    drop(send);
    let received = copying.await??;
    anyhow::ensure!(received == 0);
    let duration = t0.elapsed();
    progress.await?;
    Ok(duration)
}

async fn recv_test(
    connection: &quinn::Connection,
    config: &TestConfig,
    pb: &indicatif::ProgressBar,
) -> anyhow::Result<Duration> {
    let size = config.size;
    let (mut send, mut recv) = connection.open_bi().await?;
    let t0 = Instant::now();
    let (mut sink, updates) = ProgressWriter::new(tokio::io::sink());
    send_test_request(
        &mut send,
        &TestStreamRequest::Send {
            bytes: size,
            block_size: 1024 * 1024,
        },
    )
    .await?;
    let copying = tokio::spawn(async move { tokio::io::copy(&mut recv, &mut sink).await });
    let progress = update_pb("recv", pb.clone(), size, updates);
    send.finish().await?;
    let received = copying.await??;
    anyhow::ensure!(received == size);
    let duration = t0.elapsed();
    progress.await?;
    Ok(duration)
}

/// Passive side that just accepts connections and answers requests (echo, drain or send)
async fn passive_side(connection: quinn::Connection) -> anyhow::Result<()> {
    let gui = Gui::new();
    loop {
        match connection.accept_bi().await {
            Ok((send, recv)) => {
                if let Err(cause) = handle_test_request(send, recv, &gui).await {
                    eprintln!("Error handling test request {cause}");
                }
            }
            Err(cause) => {
                eprintln!("error accepting bidi stream {cause}");
                break Err(cause.into());
            }
        };
    }
}

fn configure_local_derp_map() -> DerpMap {
    let stun_port = DEFAULT_DERP_STUN_PORT;
    let url = "http://derp.invalid:3340".parse().unwrap();
    let derp_ipv4 = UseIpv4::Some("127.0.0.1".parse().unwrap());
    let derp_ipv6 = UseIpv6::TryDns;
    DerpMap::default_from_node(url, stun_port, derp_ipv4, derp_ipv6, TEST_REGION_ID)
}

const DR_DERP_ALPN: [u8; 11] = *b"n0/drderp/1";

async fn make_endpoint(
    private_key: SecretKey,
    derp_map: Option<DerpMap>,
) -> anyhow::Result<MagicEndpoint> {
    tracing::info!(
        "public key: {}",
        hex::encode(private_key.public_key().as_bytes())
    );
    tracing::info!("derp map {:#?}", derp_map);

    let (on_derp_s, mut on_derp_r) = sync::mpsc::channel(8);
    let on_net_info = |ni: hp::cfg::NetInfo| {
        tracing::info!("got net info {:#?}", ni);
    };

    let on_endpoints = move |ep: &[hp::cfg::Endpoint]| {
        tracing::info!("got endpoint {:#?}", ep);
    };

    let on_derp_active = move || {
        tracing::info!("got derp active");
        on_derp_s.try_send(()).ok();
    };

    let mut transport_config = quinn::TransportConfig::default();
    transport_config.keep_alive_interval(Some(Duration::from_secs(5)));
    transport_config.max_idle_timeout(Some(Duration::from_secs(10).try_into().unwrap()));

    let endpoint = MagicEndpoint::builder()
        .keypair(private_key.into())
        .alpns(vec![DR_DERP_ALPN.to_vec()])
        .derp_map(derp_map)
        .transport_config(transport_config)
        .on_net_info(Box::new(on_net_info))
        .on_endpoints(Box::new(on_endpoints))
        .on_derp_active(Box::new(on_derp_active))
        .bind(0)
        .await?;

    tokio::time::timeout(Duration::from_secs(10), on_derp_r.recv())
        .await
        .context("wait for derp connection")?;

    Ok(endpoint)
}

async fn connect(
    dial: String,
    private_key: SecretKey,
    remote_endpoints: Vec<SocketAddr>,
    derp_region: Option<u16>,
    derp_map: Option<DerpMap>,
) -> anyhow::Result<()> {
    let endpoint = make_endpoint(private_key.clone(), derp_map).await?;

    let bytes = hex::decode(dial)?;
    let bytes: [u8; 32] = bytes.try_into().ok().context("unexpected key length")?;
    let peer_id = PeerId::from(PublicKey::from_bytes(&bytes).context("failed to parse PeerId")?);

    tracing::info!("dialing {:?}", peer_id);
    let conn = endpoint
        .connect(peer_id, &DR_DERP_ALPN, derp_region, &remote_endpoints)
        .await;
    match conn {
        Ok(connection) => {
            if let Err(cause) = passive_side(connection).await {
                eprintln!("error handling connection: {cause}");
            }
        }
        Err(cause) => {
            eprintln!("unable to connect to {peer_id}: {cause}");
        }
    }

    Ok(())
}

/// format a socket addr so that it does not have to be escaped on the console
fn format_addr(addr: SocketAddr) -> String {
    if addr.is_ipv6() {
        format!("'{addr}'")
    } else {
        format!("{addr}")
    }
}

async fn accept(
    private_key: SecretKey,
    config: TestConfig,
    derp_map: Option<DerpMap>,
) -> anyhow::Result<()> {
    let endpoint = make_endpoint(private_key.clone(), derp_map).await?;

    let endpoints = endpoint.local_endpoints().await?;
    let remote_addrs = endpoints
        .iter()
        .map(|endpoint| format!("--remote-endpoint {}", format_addr(endpoint.addr)))
        .collect::<Vec<_>>()
        .join(" ");
    println!(
            "Run\n\niroh doctor connect {} {}\n\nin another terminal or on another machine to connect by key and addr.",
            hex::encode(private_key.public_key().as_bytes()),
            remote_addrs,
        );
    println!("Omit the --remote-endpoint args to connect just by key.");
    while let Some(connecting) = endpoint.accept().await {
        match connecting.await {
            Ok(connection) => {
                println!("\nAccepted connection. Performing test.\n");
                let t0 = Instant::now();
                if let Err(cause) = active_side(connection, &config).await {
                    println!("error after {}: {cause}", t0.elapsed().as_secs_f64());
                }
            }
            Err(cause) => {
                eprintln!("error accepting connection {cause}");
            }
        }
    }

    Ok(())
}

<<<<<<< HEAD
async fn port_map(protocol: &str, local_port: NonZeroU16, timeout: Duration) -> anyhow::Result<()> {
    // create the config that enables exlusively the required protocol
    let mut enable_upnp = false;
    let mut enable_pcp = false;
    let mut enable_nat_pmp = false;
    match protocol.to_ascii_lowercase().as_ref() {
        "upnp" => enable_upnp = true,
        "nat_pmp" => enable_nat_pmp = true,
        "pcp" => enable_pcp = true,
        other => anyhow::bail!("Unknown port mapping protocol {other}"),
    }
    let config = portmapper::Config {
        enable_upnp,
        enable_pcp,
        enable_nat_pmp,
    };
    let port_mapper = portmapper::Client::new(config).await;
=======
async fn port_map(local_port: NonZeroU16, timeout: Duration) -> anyhow::Result<()> {
    let port_mapper = portmapper::Client::default().await;
>>>>>>> 659a54aa
    let mut watcher = port_mapper.watch_external_address();
    port_mapper.update_local_port(local_port);

    // wait for the mapping to be ready, or timeout waiting for a change.
    match tokio::time::timeout(timeout, watcher.changed()).await {
        Ok(Ok(_)) => match *watcher.borrow() {
            Some(address) => {
                println!("Port mapping ready: {address}");
                // Ensure the port mapper remains alive until the end.
                drop(port_mapper);
                Ok(())
            }
            None => anyhow::bail!("No port mapping found"),
        },
        Ok(Err(_recv_err)) => anyhow::bail!("Service dropped. This is a bug"),
        Err(_) => anyhow::bail!("Timed out waiting for a port mapping"),
    }
}

async fn port_map_probe(config: portmapper::Config) -> anyhow::Result<()> {
    println!("probing port mapping protocols with {config:?}");
    let port_mapper = portmapper::Client::new(config).await;
    let probe_rx = port_mapper.probe();
    let probe = probe_rx.await?.map_err(|e| anyhow::anyhow!(e))?;
    println!("{probe}");
    Ok(())
}

<<<<<<< HEAD
=======
async fn derp_regions(config: Config) -> anyhow::Result<()> {
    let key = iroh_net::hp::key::node::SecretKey::generate();
    let mut set = tokio::task::JoinSet::new();
    if config.derp_regions.is_empty() {
        println!("No DERP Regions specified in the config file.");
    }
    for region in config.derp_regions.into_iter() {
        let secret_key = key.clone();
        set.spawn(async move {
            let mut region_details = RegionDetails {
                latency: None,
                error: None,
                region_id: region.region_id,
                hosts: region.nodes.iter().map(|n| n.url.clone()).collect(),
            };
            let client = match iroh_net::hp::derp::http::ClientBuilder::new()
                .get_region(move || {
                    let region = region.clone();
                    Box::pin(async move { Some(region) })
                })
                .build(secret_key)
            {
                Ok(c) => c,
                Err(e) => {
                    region_details.error = Some(e.to_string());
                    return region_details;
                }
            };
            let start = std::time::Instant::now();
            match tokio::time::timeout(Duration::from_secs(2), client.connect()).await {
                Err(e) => {
                    region_details.error = Some(e.to_string());
                }
                Ok(Err(e)) => {
                    region_details.error = Some(e.to_string());
                }
                Ok(_) => {
                    region_details.latency = Some(start.elapsed());
                }
            }
            region_details
        });
    }
    let mut success = Vec::new();
    let mut fail = Vec::new();
    while let Some(region_details) = set.join_next().await {
        let region_details = region_details?;
        if region_details.latency.is_some() {
            success.push(region_details);
        } else {
            fail.push(region_details);
        }
    }
    success.sort_by_key(|d| d.latency);
    if !success.is_empty() {
        println!("DERP Region Latencies:");
        println!();
    }
    for region in success {
        println!("{region}");
        println!();
    }
    if !fail.is_empty() {
        println!("Connection Failures:");
        println!();
    }
    for region in fail {
        println!("{region}");
        println!();
    }
    Ok(())
}

struct RegionDetails {
    latency: Option<Duration>,
    region_id: u16,
    hosts: Vec<url::Url>,
    error: Option<String>,
}

impl std::fmt::Display for RegionDetails {
    fn fmt(&self, f: &mut std::fmt::Formatter<'_>) -> std::fmt::Result {
        match self.latency {
            Some(duration) => {
                write!(
                    f,
                    "Region {}\nLatency {:?}\nHosts:\n\t{:?}",
                    self.region_id,
                    duration,
                    self.hosts
                        .iter()
                        .map(|u| u.to_string())
                        .collect::<Vec<String>>()
                )
            }
            None => {
                write!(
                    f,
                    "Region {}\nError connecting to region: {}\nHosts:\n\t{:?}",
                    self.region_id,
                    self.error
                        .as_ref()
                        .map_or("Unknown Error".to_string(), |e| e.clone()),
                    self.hosts
                        .iter()
                        .map(|u| u.to_string())
                        .collect::<Vec<String>>()
                )
            }
        }
    }
}

>>>>>>> 659a54aa
fn create_secret_key(private_key: PrivateKey) -> anyhow::Result<SecretKey> {
    Ok(match private_key {
        PrivateKey::Random => SecretKey::generate(),
        PrivateKey::Hex(hex) => {
            let bytes = hex::decode(hex)?;
            let bytes: [u8; 32] = bytes.try_into().ok().context("unexpected key length")?;
            SecretKey::from(bytes)
        }
        PrivateKey::Local => {
            let iroh_data_root = iroh_data_root()?;
            let path = iroh_data_root.join("keypair");
            if path.exists() {
                let bytes = std::fs::read(&path)?;
                let keypair = Keypair::try_from_openssh(bytes)?;
                SecretKey::from(keypair.secret().to_bytes())
            } else {
                println!(
                    "Local key not found in {}. Using random key.",
                    path.display()
                );
                SecretKey::generate()
            }
        }
    })
}

pub async fn run(command: Commands, config: &Config) -> anyhow::Result<()> {
    match command {
        Commands::Report {
            stun_host,
            stun_port,
        } => report(stun_host, stun_port, config).await,
        Commands::Connect {
            dial,
            private_key,
            local_derper,
            derp_region,
            remote_endpoint,
        } => {
            let (derp_map, derp_region) = if local_derper {
                (Some(configure_local_derp_map()), Some(TEST_REGION_ID))
            } else {
                (config.derp_map(), derp_region)
            };
            let private_key = create_secret_key(private_key)?;
            connect(dial, private_key, remote_endpoint, derp_region, derp_map).await
        }
        Commands::Accept {
            private_key,
            local_derper,
            size,
            iterations,
        } => {
            let derp_map = if local_derper {
                Some(configure_local_derp_map())
            } else {
                config.derp_map()
            };
            let private_key = create_secret_key(private_key)?;
            let config = TestConfig { size, iterations };
            accept(private_key, config, derp_map).await
        }
        Commands::PortMap {
            protocol,
            local_port,
            timeout_secs,
<<<<<<< HEAD
        } => port_map(&protocol, local_port, Duration::from_secs(timeout_secs)).await,
        Commands::PortMapProbe {
            enable_upnp,
            enable_pcp,
            enable_nat_pmp,
=======
        } => port_map(local_port, Duration::from_secs(timeout_secs)).await,
        Commands::PortMapProbe {
            enable_upnp,
            enable_pcp,
>>>>>>> 659a54aa
        } => {
            let config = portmapper::Config {
                enable_upnp,
                enable_pcp,
<<<<<<< HEAD
                enable_nat_pmp,
=======
                enable_nat_pmp: false,
>>>>>>> 659a54aa
            };

            port_map_probe(config).await
        }
<<<<<<< HEAD
=======
        Commands::DerpRegions => {
            let default_config_path =
                iroh_config_path(CONFIG_FILE_NAME).context("invalid config path")?;

            let sources = [Some(default_config_path.as_path())];
            let config = Config::load(
                // potential config files
                &sources,
                // env var prefix for this config
                ENV_PREFIX,
                // map of present command line arguments
                // args.make_overrides_map(),
                HashMap::<String, String>::new(),
            )?;
            derp_regions(config).await
        }
>>>>>>> 659a54aa
    }
}<|MERGE_RESOLUTION|>--- conflicted
+++ resolved
@@ -123,16 +123,7 @@
         /// Whether to enable PCP.
         #[clap(long)]
         enable_pcp: bool,
-    },
-    /// Probe the port mapping protocols.
-    PortMapProbe {
-        /// Whether to enable UPnP.
-        #[clap(long)]
-        enable_upnp: bool,
-        /// Whether to enable PCP.
-        #[clap(long)]
-        enable_pcp: bool,
-        /// Whether to enable PMP.
+        /// Whether to enable NAT-PMP.
         #[clap(long)]
         enable_nat_pmp: bool,
     },
@@ -621,7 +612,6 @@
     Ok(())
 }
 
-<<<<<<< HEAD
 async fn port_map(protocol: &str, local_port: NonZeroU16, timeout: Duration) -> anyhow::Result<()> {
     // create the config that enables exlusively the required protocol
     let mut enable_upnp = false;
@@ -639,10 +629,6 @@
         enable_nat_pmp,
     };
     let port_mapper = portmapper::Client::new(config).await;
-=======
-async fn port_map(local_port: NonZeroU16, timeout: Duration) -> anyhow::Result<()> {
-    let port_mapper = portmapper::Client::default().await;
->>>>>>> 659a54aa
     let mut watcher = port_mapper.watch_external_address();
     port_mapper.update_local_port(local_port);
 
@@ -671,8 +657,6 @@
     Ok(())
 }
 
-<<<<<<< HEAD
-=======
 async fn derp_regions(config: Config) -> anyhow::Result<()> {
     let key = iroh_net::hp::key::node::SecretKey::generate();
     let mut set = tokio::task::JoinSet::new();
@@ -786,7 +770,6 @@
     }
 }
 
->>>>>>> 659a54aa
 fn create_secret_key(private_key: PrivateKey) -> anyhow::Result<SecretKey> {
     Ok(match private_key {
         PrivateKey::Random => SecretKey::generate(),
@@ -853,33 +836,20 @@
             protocol,
             local_port,
             timeout_secs,
-<<<<<<< HEAD
         } => port_map(&protocol, local_port, Duration::from_secs(timeout_secs)).await,
         Commands::PortMapProbe {
             enable_upnp,
             enable_pcp,
             enable_nat_pmp,
-=======
-        } => port_map(local_port, Duration::from_secs(timeout_secs)).await,
-        Commands::PortMapProbe {
-            enable_upnp,
-            enable_pcp,
->>>>>>> 659a54aa
         } => {
             let config = portmapper::Config {
                 enable_upnp,
                 enable_pcp,
-<<<<<<< HEAD
                 enable_nat_pmp,
-=======
-                enable_nat_pmp: false,
->>>>>>> 659a54aa
             };
 
             port_map_probe(config).await
         }
-<<<<<<< HEAD
-=======
         Commands::DerpRegions => {
             let default_config_path =
                 iroh_config_path(CONFIG_FILE_NAME).context("invalid config path")?;
@@ -896,6 +866,5 @@
             )?;
             derp_regions(config).await
         }
->>>>>>> 659a54aa
     }
 }
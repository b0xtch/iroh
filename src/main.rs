use std::collections::BTreeMap;
use std::net::{Ipv4Addr, SocketAddrV4};
use std::sync::{Arc, Mutex};
use std::time::Duration;
use std::{fmt, net::SocketAddr, path::PathBuf, str::FromStr};

use anyhow::{Context, Result};
use clap::{Parser, Subcommand};
use console::{style, Emoji};
use futures::StreamExt;
use indicatif::{
    HumanBytes, HumanDuration, MultiProgress, ProgressBar, ProgressDrawTarget, ProgressState,
    ProgressStyle,
};
use iroh::protocol::AuthToken;
use iroh::provider::{Database, Provider, Ticket};
use iroh::rpc_protocol::*;
use iroh::rpc_protocol::{
    ListRequest, ProvideRequest, ProvideResponse, ProvideResponseEntry, ProviderRequest,
    ProviderResponse, ProviderService, VersionRequest,
};
use quic_rpc::transport::quinn::{QuinnConnection, QuinnServerEndpoint};
use quic_rpc::{RpcClient, ServiceEndpoint};
use tracing_subscriber::{prelude::*, EnvFilter};
mod main_util;
<<<<<<< HEAD
use iroh::rpc_util::RpcClientExt;
=======
>>>>>>> 2bc899a0

use iroh::{get, provider, Hash, Keypair, PeerId};
use main_util::Blake3Cid;

use crate::main_util::iroh_data_root;

const DEFAULT_RPC_PORT: u16 = 0x1337;
const RPC_ALPN: [u8; 17] = *b"n0/provider-rpc/1";
const MAX_RPC_CONNECTIONS: u32 = 16;
const MAX_RPC_STREAMS: u64 = 1024;

#[derive(Parser, Debug, Clone)]
#[clap(version, about, long_about = None)]
#[clap(about = "Send data.")]
struct Cli {
    #[clap(subcommand)]
    command: Commands,
    /// Log SSL pre-master key to file in SSLKEYLOGFILE environment variable.
    #[clap(long)]
    keylog: bool,
}

#[derive(Debug, Clone)]
enum ProviderRpcPort {
    Enabled(u16),
    Disabled,
}

impl From<ProviderRpcPort> for Option<u16> {
    fn from(value: ProviderRpcPort) -> Self {
        match value {
            ProviderRpcPort::Enabled(port) => Some(port),
            ProviderRpcPort::Disabled => None,
        }
    }
}

impl fmt::Display for ProviderRpcPort {
    fn fmt(&self, f: &mut fmt::Formatter<'_>) -> fmt::Result {
        match self {
            ProviderRpcPort::Enabled(port) => write!(f, "{port}"),
            ProviderRpcPort::Disabled => write!(f, "disabled"),
        }
    }
}

impl FromStr for ProviderRpcPort {
    type Err = anyhow::Error;

    fn from_str(s: &str) -> Result<Self, Self::Err> {
        if s == "disabled" {
            Ok(ProviderRpcPort::Disabled)
        } else {
            Ok(ProviderRpcPort::Enabled(s.parse()?))
        }
    }
}

#[derive(Subcommand, Debug, Clone)]
#[allow(clippy::large_enum_variant)]
enum Commands {
    /// Serve the data from the given path. If it is a folder, all files in that folder will be served. If none is specified reads from STDIN.
    #[clap(about = "Serve the data from the given path")]
    Provide {
        path: Option<PathBuf>,
        #[clap(long, short)]
        /// Optional port, defaults to 127.0.01:4433.
        #[clap(long, short)]
        addr: Option<SocketAddr>,
        /// Auth token, defaults to random generated.
        #[clap(long)]
        auth_token: Option<String>,
        /// Optional rpc port, defaults to 4919. Set to 0 to disable RPC.
        #[clap(long, default_value_t = ProviderRpcPort::Enabled(DEFAULT_RPC_PORT))]
        rpc_port: ProviderRpcPort,
    },
    /// List hashes
    #[clap(about = "List hashes")]
    List {
        /// Optional rpc port, defaults to 4919
        #[clap(long, default_value_t = DEFAULT_RPC_PORT)]
        rpc_port: u16,
    },
    /// Validate hashes
    #[clap(about = "Validate hashes")]
    Validate {
        /// Optional rpc port, defaults to 4919
        #[clap(long, default_value_t = DEFAULT_RPC_PORT)]
        rpc_port: u16,
    },
    /// Shutdown
    #[clap(about = "Shutdown provider")]
    Shutdown {
        /// Shutdown mode.
        /// Hard shutdown will immediately terminate the process, soft shutdown will wait for all connections to close.
        #[clap(long, default_value_t = false)]
        force: bool,
        /// Optional rpc port, defaults to 4919
        #[clap(long, default_value_t = DEFAULT_RPC_PORT)]
        rpc_port: u16,
    },
    /// Identity
    #[clap(about = "Identify provider")]
    Id {
        /// Optional rpc port, defaults to 4919
        #[clap(long, default_value_t = DEFAULT_RPC_PORT)]
        rpc_port: u16,
    },
    /// Add some data to the database.
    #[clap(about = "Add data from the given path")]
    Add {
        /// The path to the file or folder to add.
        path: PathBuf,
        /// Optional rpc port, defaults to 4919
        #[clap(long, default_value_t = DEFAULT_RPC_PORT)]
        rpc_port: u16,
    },
    /// Fetch some data by hash.
    #[clap(about = "Fetch the data from the hash")]
    Get {
        /// The root hash to retrieve.
        hash: Blake3Cid,
        /// PeerId of the provider.
        #[clap(long, short)]
        peer: PeerId,
        /// The authentication token to present to the server.
        #[clap(long)]
        auth_token: String,
        /// Optional address of the provider, defaults to 127.0.0.1:4433.
        #[clap(long, short)]
        addr: Option<SocketAddr>,
        /// Optional path to a new directory in which to save the file(s). If none is specified writes the data to STDOUT.
        #[clap(long, short)]
        out: Option<PathBuf>,
    },
    /// Fetches some data from a ticket,
    ///
    /// The ticket contains all hash, authentication and connection information to connect
    /// to the provider.  It is a simpler, but slightly less flexible alternative to the
    /// `get` subcommand.
    #[clap(
        about = "Fetch the data using a ticket for all provider information and authentication."
    )]
    GetTicket {
        /// Optional path to a new directory in which to save the file(s). If none is specified writes the data to STDOUT.
        #[clap(long, short)]
        out: Option<PathBuf>,
        /// Ticket containing everything to retrieve a hash from provider.
        ticket: Ticket,
    },
}

// Note about writing to STDOUT vs STDERR
// Looking at https://unix.stackexchange.com/questions/331611/do-progress-reports-logging-information-belong-on-stderr-or-stdout
// it is a little complicated.
// The current setup is to write all progress information to STDERR and all data to STDOUT.
macro_rules! progress {
    // Match a format string followed by any number of arguments
    ($fmt:expr $(, $args:expr)*) => {{
        eprintln!($fmt $(, $args)*);
    }};
}

async fn make_rpc_client(
    rpc_port: u16,
) -> anyhow::Result<RpcClient<ProviderService, QuinnConnection<ProviderResponse, ProviderRequest>>>
{
    let bind_addr = SocketAddrV4::new(Ipv4Addr::UNSPECIFIED, 0).into();
    let endpoint =
        iroh::get::make_client_endpoint(bind_addr, None, vec![RPC_ALPN.to_vec()], false)?;
    let addr = SocketAddr::new(Ipv4Addr::LOCALHOST.into(), rpc_port);
    let server_name = "localhost".to_string();
    let connection = QuinnConnection::new(endpoint, addr, server_name);
    let client = RpcClient::<ProviderService, _>::new(connection);
    // Do a version request to check if the server is running.
    let _version = tokio::time::timeout(Duration::from_secs(1), client.rpc(VersionRequest))
        .await
        .context("iroh server is not running")??;
    Ok(client)
}

fn print_add_response(hash: Hash, entries: Vec<ProvideResponseEntry>) {
    let mut total_size = 0;
    for ProvideResponseEntry { name, size, .. } in entries {
        total_size += size;
        println!("- {}: {}", name, HumanBytes(size));
    }
    println!("Total: {}", HumanBytes(total_size));
    println!();
    println!("Collection: {}", Blake3Cid::new(hash));
}

const PROGRESS_STYLE: &str =
    "{msg}\n{spinner:.green} [{elapsed_precise}] [{wide_bar:.cyan/blue}] {bytes}/{total_bytes} ({eta})";

fn main() -> Result<()> {
    let rt = tokio::runtime::Builder::new_multi_thread()
        .enable_all()
        .build()?;
    rt.block_on(main_impl())?;
    // give the runtime some time to finish, but do not wait indefinitely.
    // there are cases where the a runtime thread is blocked doing io.
    // e.g. reading from stdin.
    rt.shutdown_timeout(Duration::from_millis(500));
    Ok(())
}

async fn main_impl() -> Result<()> {
    tracing_subscriber::registry()
        .with(tracing_subscriber::fmt::layer().with_writer(std::io::stderr))
        .with(EnvFilter::from_default_env())
        .init();

    let cli = Cli::parse();

    match cli.command {
        Commands::Get {
            hash,
            peer,
            auth_token,
            addr,
            out,
        } => {
            let mut opts = get::Options {
                peer_id: Some(peer),
                keylog: cli.keylog,
                ..Default::default()
            };
            if let Some(addr) = addr {
                opts.addr = addr;
            }
            let token = AuthToken::from_str(&auth_token)
                .context("Wrong format for authentication token")?;
            tokio::select! {
                biased;
                res = get_interactive(*hash.as_hash(), opts, token, out) => {
                    res
                }
                _ = tokio::signal::ctrl_c() => {
                    println!("Ending transfer early...");
                    Ok(())
                }
            }
        }
        Commands::GetTicket { out, ticket } => {
            let Ticket {
                hash,
                peer,
                addr,
                token,
            } = ticket;
            let opts = get::Options {
                addr,
                peer_id: Some(peer),
                keylog: cli.keylog,
            };
            tokio::select! {
                biased;
                res = get_interactive(hash, opts, token, out) => {
                    res
                }
                _ = tokio::signal::ctrl_c() => {
                    println!("Ending transfer early...");
                    Ok(())
                }
            }
        }
        Commands::Provide {
            path,
            addr,
            auth_token,
            rpc_port,
        } => {
            let iroh_data_root = iroh_data_root()?;
            let db = {
                if iroh_data_root.is_dir() {
                    // try to load db
                    Database::load(&iroh_data_root).await?
                } else {
                    // directory does not exist, create an empty db
                    Database::default()
                }
            };
            let key = Some(iroh_data_root.join("keypair"));

            let provider = provide(
                db.clone(),
                addr,
                auth_token,
                key,
                cli.keylog,
                rpc_port.into(),
            )
            .await?;
            let controller = provider.controller();
            let mut ticket = provider.ticket(Hash::from([0u8; 32]));

            // task that will add data to the provider, either from a file or from stdin
            let fut = tokio::spawn(async move {
                let (path, tmp_path) = if let Some(path) = path {
                    let absolute = path.canonicalize()?;
                    println!("Adding {} as {}...", path.display(), absolute.display());
                    (absolute, None)
                } else {
                    // Store STDIN content into a temporary file
                    let (file, path) = tempfile::NamedTempFile::new()?.into_parts();
                    let mut file = tokio::fs::File::from_std(file);
                    let path_buf = path.to_path_buf();
                    // Copy from stdin to the file, until EOF
                    tokio::io::copy(&mut tokio::io::stdin(), &mut file).await?;
                    println!("Adding from stdin...");
                    // return the TempPath to keep it alive
                    (path_buf, Some(path))
                };
                // tell the provider to add the data
                let ProvideResponse { hash, entries } = controller
                    .rpc_with_progress(ProvideRequest { path }, |_| async {})
                    .await??;

                print_add_response(hash, entries);
                ticket.hash = hash;
                println!("All-in-one ticket: {ticket}");
                anyhow::Ok(tmp_path)
            });

            let provider2 = provider.clone();
            tokio::select! {
                biased;
                _ = tokio::signal::ctrl_c() => {
                    println!("Shutting down provider...");
                    provider2.shutdown();
                }
                res = provider => {
                    res?;
                }
            }
            // persist the db to disk.
            db.save(&iroh_data_root).await?;

            // the future holds a reference to the temp file, so we need to
            // keep it for as long as the provider is running. The drop(fut)
            // makes this explicit.
            fut.abort();
            drop(fut);
            Ok(())
        }
        Commands::List { rpc_port } => {
            let client = make_rpc_client(rpc_port).await?;
            let mut response = client.server_streaming(ListRequest).await?;
            while let Some(item) = response.next().await {
                let item = item?;
                println!(
                    "{} {} ({})",
                    item.path.display(),
                    Blake3Cid(item.hash),
                    HumanBytes(item.size),
                );
            }
            Ok(())
        }
        Commands::Validate { rpc_port } => {
            let client = make_rpc_client(rpc_port).await?;
            let mut response = client.server_streaming(ValidateRequest).await?;
            let ok_char = style(Emoji("✔", "OK")).green();
            let fail_char = style(Emoji("✗", "Error")).red();
            while let Some(item) = response.next().await {
                let item = item?;
                println!(
                    "{} {} {} {}{}",
                    item.path
                        .map(|x| x.display().to_string())
                        .unwrap_or("Collection".to_owned()),
                    Blake3Cid(item.hash),
                    HumanBytes(item.size),
                    item.error
                        .as_ref()
                        .map(|x| format!("{} ", x))
                        .unwrap_or("".to_owned()),
                    item.error.map(|_| &fail_char).unwrap_or(&ok_char),
                );
            }
            Ok(())
        }
        Commands::Shutdown { force, rpc_port } => {
            let client = make_rpc_client(rpc_port).await?;
            client.rpc(ShutdownRequest { force }).await?;
            Ok(())
        }
        Commands::Id { rpc_port } => {
            let client = make_rpc_client(rpc_port).await?;
            let response = client.rpc(IdRequest).await?;

            println!("Listening address: {}", response.listen_addr);
            println!("PeerID: {}", response.peer_id);
            println!("Auth token: {}", response.auth_token);
            Ok(())
        }
        Commands::Add { path, rpc_port } => {
            let client = make_rpc_client(rpc_port).await?;
            let absolute = path.canonicalize()?;
            let mp = MultiProgress::new();
            let pbs = Arc::new(Mutex::new(BTreeMap::<u64, ProgressBar>::new()));
            let progress_handler = move |pp: ProvideProgress| {
                let mp = mp.clone();
                let pbs = pbs.clone();
                async move {
                    let mut pbs = pbs.lock().unwrap();
                    match pp {
                        ProvideProgress::Found { name, id, size } => {
                            let pb = mp.add(ProgressBar::new(0));
                            pb.set_style(ProgressStyle::default_bar()
                                .template("{spinner:.green} {wide_msg} {bytes}/{total_bytes} ({bytes_per_sec}, eta {eta})").unwrap()
                                .progress_chars("=>-"));
                            pb.set_length(size);
                            pb.set_message(name);
                            pbs.insert(id, pb);
                        }
                        ProvideProgress::Progress { id, offset } => {
                            if let Some(pb) = pbs.get_mut(&id) {
                                pb.set_position(offset);
                            }
                        }
                        ProvideProgress::Done { id } => {
                            if let Some(pb) = pbs.remove(&id) {
                                pb.finish_and_clear();
                            }
                        }
                    }
                }
            };
            println!("Adding {} as {}...", path.display(), absolute.display());
            let ProvideResponse { hash, entries } = client
                .rpc_with_progress(ProvideRequest { path: absolute }, progress_handler)
                .await??;
            print_add_response(hash, entries);
            Ok(())
        }
    }
}

async fn provide(
    db: Database,
    addr: Option<SocketAddr>,
    auth_token: Option<String>,
    key: Option<PathBuf>,
    keylog: bool,
    rpc_port: Option<u16>,
) -> Result<Provider> {
    let keypair = get_keypair(key).await?;

    let mut builder = provider::Provider::builder(db).keylog(keylog);
    if let Some(addr) = addr {
        builder = builder.bind_addr(addr);
    }
    if let Some(ref encoded) = auth_token {
        let auth_token = AuthToken::from_str(encoded)?;
        builder = builder.auth_token(auth_token);
    }
    let provider = if let Some(rpc_port) = rpc_port {
        let rpc_endpoint = make_rpc_endpoint(&keypair, rpc_port)?;
        builder
            .rpc_endpoint(rpc_endpoint)
            .keypair(keypair)
            .spawn()?
    } else {
        builder.keypair(keypair).spawn()?
    };

    println!("Listening address: {}", provider.listen_addr());
    println!("PeerID: {}", provider.peer_id());
    println!("Auth token: {}", provider.auth_token());
    println!();
    Ok(provider)
}

fn make_rpc_endpoint(
    keypair: &Keypair,
    rpc_port: u16,
) -> Result<impl ServiceEndpoint<ProviderService>> {
    let rpc_addr = SocketAddr::V4(SocketAddrV4::new(Ipv4Addr::LOCALHOST, rpc_port));
    let rpc_quinn_endpoint = quinn::Endpoint::server(
        iroh::provider::make_server_config(
            keypair,
            MAX_RPC_STREAMS,
            MAX_RPC_CONNECTIONS,
            vec![RPC_ALPN.to_vec()],
        )?,
        rpc_addr,
    )?;
    let rpc_endpoint =
        QuinnServerEndpoint::<ProviderRequest, ProviderResponse>::new(rpc_quinn_endpoint)?;
    Ok(rpc_endpoint)
}

async fn get_keypair(key: Option<PathBuf>) -> Result<Keypair> {
    match key {
        Some(key_path) => {
            if key_path.exists() {
                let keystr = tokio::fs::read(key_path).await?;
                let keypair = Keypair::try_from_openssh(keystr)?;
                Ok(keypair)
            } else {
                let keypair = Keypair::generate();
                let ser_key = keypair.to_openssh()?;
                if let Some(parent) = key_path.parent() {
                    tokio::fs::create_dir_all(parent).await?;
                }
                tokio::fs::write(key_path, ser_key).await?;
                Ok(keypair)
            }
        }
        None => {
            // No path provided, just generate one
            Ok(Keypair::generate())
        }
    }
}

async fn get_interactive(
    hash: Hash,
    opts: get::Options,
    token: AuthToken,
    out: Option<PathBuf>,
) -> Result<()> {
    progress!("Fetching: {}", Blake3Cid::new(hash));

    progress!("{} Connecting ...", style("[1/3]").bold().dim());

    let pb = ProgressBar::hidden();
    pb.enable_steady_tick(std::time::Duration::from_millis(50));
    pb.set_style(
        ProgressStyle::with_template(PROGRESS_STYLE)
            .unwrap()
            .with_key(
                "eta",
                |state: &ProgressState, w: &mut dyn std::fmt::Write| {
                    write!(w, "{:.1}s", state.eta().as_secs_f64()).unwrap()
                },
            )
            .progress_chars("#>-"),
    );

    let on_connected = || async move {
        progress!("{} Requesting ...", style("[2/3]").bold().dim());
        Ok(())
    };
    let on_collection = |collection: &iroh::blobs::Collection| {
        let pb = &pb;
        let name = collection.name().to_string();
        let total_entries = collection.total_entries();
        let size = collection.total_blobs_size();
        async move {
            progress!("{} Downloading {name}...", style("[3/3]").bold().dim());
            progress!(
                "  {total_entries} file(s) with total transfer size {}",
                HumanBytes(size)
            );
            pb.set_length(size);
            pb.reset();
            pb.set_draw_target(ProgressDrawTarget::stderr());

            Ok(())
        }
    };

    let on_blob = |hash: Hash, mut reader, name: String| {
        let out = &out;
        let pb = &pb;
        async move {
            let name = if name.is_empty() {
                hash.to_string()
            } else {
                name
            };
            pb.set_message(format!("Receiving '{name}'..."));

            // Wrap the reader to show progress.
            let mut wrapped_reader = pb.wrap_async_read(&mut reader);

            if let Some(ref outpath) = out {
                tokio::fs::create_dir_all(outpath)
                    .await
                    .context("Unable to create directory {outpath}")?;
                let dirpath = std::path::PathBuf::from(outpath);
                let filepath = dirpath.join(name);

                // Create temp file
                let (temp_file, dup) = tokio::task::spawn_blocking(|| {
                    let temp_file = tempfile::Builder::new()
                        .prefix("iroh-tmp-")
                        .tempfile_in(dirpath)
                        .context("Failed to create temporary output file")?;
                    let dup = temp_file.as_file().try_clone()?;
                    Ok::<_, anyhow::Error>((temp_file, dup))
                })
                .await??;

                let file = tokio::fs::File::from_std(dup);
                let mut file_buf = tokio::io::BufWriter::new(file);
                tokio::io::copy(&mut wrapped_reader, &mut file_buf).await?;

                // Rename temp file, to target name
                let filepath2 = filepath.clone();
                tokio::task::spawn_blocking(|| temp_file.persist(filepath2))
                    .await?
                    .context("Failed to write output file")?;
            } else {
                // Write to OUT_WRITER
                let mut stdout = tokio::io::stdout();
                tokio::io::copy(&mut wrapped_reader, &mut stdout).await?;
            }

            Ok(reader)
        }
    };
    let stats = get::run(hash, token, opts, on_connected, on_collection, on_blob).await?;

    pb.finish_and_clear();
    progress!(
        "Transferred {} in {}, {}/s",
        HumanBytes(stats.data_len),
        HumanDuration(stats.elapsed),
        HumanBytes((stats.data_len as f64 / stats.elapsed.as_secs_f64()) as u64)
    );

    Ok(())
}<|MERGE_RESOLUTION|>--- conflicted
+++ resolved
@@ -23,10 +23,7 @@
 use quic_rpc::{RpcClient, ServiceEndpoint};
 use tracing_subscriber::{prelude::*, EnvFilter};
 mod main_util;
-<<<<<<< HEAD
 use iroh::rpc_util::RpcClientExt;
-=======
->>>>>>> 2bc899a0
 
 use iroh::{get, provider, Hash, Keypair, PeerId};
 use main_util::Blake3Cid;
@@ -403,7 +400,7 @@
                     HumanBytes(item.size),
                     item.error
                         .as_ref()
-                        .map(|x| format!("{} ", x))
+                        .map(|x| format!("{x} "))
                         .unwrap_or("".to_owned()),
                     item.error.map(|_| &fail_char).unwrap_or(&ok_char),
                 );

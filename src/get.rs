//! The client side API
//!
//! The main entry point is [`run`]. This function takes callbacks that will
//! be invoked when blobs or collections are received. It is up to the caller
//! to store the received data.
use std::fmt::Debug;
use std::io::{self, SeekFrom};
use std::net::{Ipv4Addr, Ipv6Addr, SocketAddr, SocketAddrV4, SocketAddrV6};
use std::path::{Path, PathBuf};
use std::pin::Pin;
use std::sync::Arc;
use std::time::{Duration, Instant};

use crate::blobs::{Blob, Collection};
use crate::protocol::{
    read_bao_encoded, read_lp, write_lp, AuthToken, Handshake, RangeSpec, Request,
    RequestRangeSpec, Res, Response,
};
use crate::provider::Ticket;
use crate::subnet::{same_subnet_v4, same_subnet_v6};
use crate::tls::{self, Keypair, PeerId};
use crate::util::pathbuf_from_name;
use crate::IROH_BLOCK_SIZE;
use anyhow::{anyhow, bail, Context, Result};
use bao_tree::io::error::DecodeError;
use bao_tree::io::tokio::DecodeResponseStream;
use bao_tree::io::DecodeResponseItem;
use bao_tree::outboard::PreOrderMemOutboard;
use bao_tree::{ByteNum, ChunkNum};
use bytes::{Bytes, BytesMut};
use default_net::Interface;
use futures::stream::FusedStream;
use futures::{Future, Stream, StreamExt};
use postcard::experimental::max_size::MaxSize;
use range_collections::RangeSet2;
<<<<<<< HEAD
use tokio::io::{AsyncSeek, AsyncSeekExt, AsyncWrite, AsyncWriteExt};
use tracing::{debug, error};
=======
use tokio::io::{AsyncRead, AsyncReadExt, ReadBuf};
use tracing::{debug, debug_span, error};
use tracing_futures::Instrument;
>>>>>>> f58df87f

pub use crate::util::Hash;

/// Options for the client
#[derive(Clone, Debug)]
pub struct Options {
    /// The address to connect to
    pub addr: SocketAddr,
    /// The peer id to expect
    pub peer_id: Option<PeerId>,
    /// Whether to log the SSL keys when `SSLKEYLOGFILE` environment variable is set.
    pub keylog: bool,
}

impl Default for Options {
    fn default() -> Self {
        Options {
            addr: "127.0.0.1:4433".parse().unwrap(),
            peer_id: None,
            keylog: false,
        }
    }
}

/// Create a quinn client endpoint
pub fn make_client_endpoint(
    bind_addr: SocketAddr,
    peer_id: Option<PeerId>,
    alpn_protocols: Vec<Vec<u8>>,
    keylog: bool,
) -> Result<quinn::Endpoint> {
    let keypair = Keypair::generate();

    let tls_client_config = tls::make_client_config(&keypair, peer_id, alpn_protocols, keylog)?;
    let mut client_config = quinn::ClientConfig::new(Arc::new(tls_client_config));
    let mut endpoint = quinn::Endpoint::client(bind_addr)?;
    let mut transport_config = quinn::TransportConfig::default();
    transport_config.keep_alive_interval(Some(Duration::from_secs(1)));
    client_config.transport_config(Arc::new(transport_config));

    endpoint.set_default_client_config(client_config);
    Ok(endpoint)
}

/// Establishes a QUIC connection to the provided peer.
async fn dial_peer(opts: Options) -> Result<quinn::Connection> {
    let bind_addr = match opts.addr.is_ipv6() {
        true => SocketAddrV6::new(Ipv6Addr::UNSPECIFIED, 0, 0, 0).into(),
        false => SocketAddrV4::new(Ipv4Addr::UNSPECIFIED, 0).into(),
    };
    let endpoint =
        make_client_endpoint(bind_addr, opts.peer_id, vec![tls::P2P_ALPN.to_vec()], false)?;

    debug!("connecting to {}", opts.addr);
    let connect = endpoint.connect(opts.addr, "localhost")?;
    let connection = connect.await.context("failed connecting to provider")?;

    Ok(connection)
}

/// Stats about the transfer.
#[derive(Debug, Clone, PartialEq, Eq)]
pub struct Stats {
    /// The number of bytes transferred
    pub data_len: u64,
    /// The time it took to transfer the data
    pub elapsed: Duration,
}

impl Stats {
    /// Transfer rate in megabits per second
    pub fn mbits(&self) -> f64 {
        let data_len_bit = self.data_len * 8;
        data_len_bit as f64 / (1000. * 1000.) / self.elapsed.as_secs_f64()
    }
}

/// A verified stream of data coming from the provider
///
/// We guarantee that the data is correct by incrementally verifying a hash
#[repr(transparent)]
#[derive(Debug)]
pub struct DataStream(DecodeResponseStream<quinn::RecvStream>);

impl DataStream {
    fn new(inner: quinn::RecvStream, hash: Hash, ranges: RangeSet2<ChunkNum>) -> Self {
        let decoder = DecodeResponseStream::new(hash.into(), ranges, IROH_BLOCK_SIZE, inner);
        DataStream(decoder)
    }

    /// write all the data to a file or buffer
    pub async fn write_all(
        &mut self,
        mut target: impl AsyncWrite + AsyncSeek + Unpin,
    ) -> std::result::Result<(), DecodeError> {
        let mut curr = ByteNum(0);
        while let Some(item) = self.0.next().await {
            match item? {
                DecodeResponseItem::Header { .. } => {
                    // resize the file here?
                    // target.seek(SeekFrom::Start(size.0)).await?;
                    // target.rewind().await?;
                }
                DecodeResponseItem::Parent { .. } => {
                    // don't do anything here
                }
                DecodeResponseItem::Leaf { offset, data } => {
                    // only seek if we have to
                    if curr != offset {
                        target.seek(SeekFrom::Start(offset.0)).await?;
                    }
                    target.write_all(&data).await?;
                    curr = curr + data.len() as u64;
                }
            }
        }
        Ok(())
    }

    /// write all the data to a file or buffer
    pub async fn write_all_ob(
        &mut self,
        mut target: impl AsyncWrite + AsyncSeek + Unpin,
        mut outboard: impl AsyncWrite + AsyncSeek + Unpin,
        mut on_size: impl FnMut(u64),
        mut on_write: impl FnMut(u64, usize),
    ) -> std::result::Result<(), DecodeError> {
        let tree = self.0.read_tree().await?;
        while let Some(item) = self.0.next().await {
            match item? {
                DecodeResponseItem::Header { size } => {
                    // only seek if we have to
                    on_size(size.0);
                    outboard.seek(SeekFrom::Start(0)).await?;
                    outboard.write_all(&size.0.to_le_bytes()).await?;
                }
                DecodeResponseItem::Parent { node, pair: (l_hash, r_hash) } => {
                    let offset = tree.pre_order_offset(node).unwrap();
                    let byte_offset = offset * 64 + 8;
                    outboard.seek(SeekFrom::Start(byte_offset)).await?;
                    outboard.write_all(l_hash.as_bytes()).await?;
                    outboard.write_all(r_hash.as_bytes()).await?;
                }
                DecodeResponseItem::Leaf { offset, data } => {
                    // only seek if we have to
                    on_write(offset.0, data.len());
                    target.seek(SeekFrom::Start(offset.0)).await?;
                    target.write_all(&data).await?;
                }
            }
        }
        Ok(())
    }

    /// Read the size of the file this is about
    pub async fn read_size(&mut self) -> io::Result<u64> {
        let tree = self.0.read_tree().await?;
        Ok(tree.size().0)
    }

    /// drain the entire stream, checking for errors but discarding the data
    #[cfg(test)]
    pub(crate) async fn drain(&mut self) -> std::result::Result<(), DecodeError> {
        while let Some(item) = self.0.next().await {
            let _ = item?;
        }
        Ok(())
    }

    fn into_inner(self) -> quinn::RecvStream {
        self.0.into_inner()
    }
}

impl Stream for DataStream {
    type Item = std::result::Result<DecodeResponseItem, DecodeError>;

    fn poll_next(
        mut self: std::pin::Pin<&mut Self>,
        cx: &mut std::task::Context<'_>,
    ) -> std::task::Poll<Option<Self::Item>> {
        Pin::new(&mut self.0).poll_next(cx)
    }
}

impl FusedStream for DataStream {
    fn is_terminated(&self) -> bool {
        self.0.is_terminated()
    }
}

/// Gets a collection and all its blobs using a [`Ticket`].
pub async fn run_ticket<A, B, C, FutA, FutB, FutC>(
    ticket: &Ticket,
    request: Request,
    keylog: bool,
    max_concurrent: u8,
    on_connected: A,
    on_collection: B,
    on_blob: C,
) -> Result<Stats>
where
    A: FnOnce() -> FutA,
    FutA: Future<Output = Result<()>>,
    B: FnOnce(Bytes, &Collection) -> FutB,
    FutB: Future<Output = Result<()>>,
    C: FnMut(Hash, DataStream, String) -> FutC,
    FutC: Future<Output = Result<DataStream>>,
{
<<<<<<< HEAD
    let start = Instant::now();
    let connection = dial_ticket(ticket, keylog, max_concurrent.into()).await?;
    run_connection(
        connection,
        request,
        ticket.token(),
        start,
        on_connected,
        on_collection,
        on_blob,
    )
=======
    let span = debug_span!("get", hash=%ticket.hash());
    async move {
        let start = Instant::now();
        let connection = dial_ticket(ticket, keylog, max_concurrent.into()).await?;
        let span = debug_span!("connection", remote_addr=%connection.remote_address());
        run_connection(
            connection,
            ticket.hash(),
            ticket.token(),
            start,
            on_connected,
            on_collection,
            on_blob,
        )
        .instrument(span)
        .await
    }
    .instrument(span)
>>>>>>> f58df87f
    .await
}

async fn dial_ticket(
    ticket: &Ticket,
    keylog: bool,
    max_concurrent: usize,
) -> Result<quinn::Connection> {
    // Sort the interfaces to make sure local ones are at the front of the list.
    let interfaces = default_net::get_interfaces();
    let (mut addrs, other_addrs) = ticket
        .addrs()
        .iter()
        .partition::<Vec<_>, _>(|addr| is_same_subnet(addr, &interfaces));
    addrs.extend(other_addrs);

    let mut conn_stream = futures::stream::iter(addrs)
        .map(|addr| {
            let opts = Options {
                addr,
                peer_id: Some(ticket.peer()),
                keylog,
            };
            dial_peer(opts)
        })
        .buffer_unordered(max_concurrent);
    while let Some(res) = conn_stream.next().await {
        match res {
            Ok(conn) => return Ok(conn),
            Err(_) => continue,
        }
    }
    Err(anyhow!("Failed to establish connection to peer"))
}

fn is_same_subnet(addr: &SocketAddr, interfaces: &[Interface]) -> bool {
    for interface in interfaces {
        match addr {
            SocketAddr::V4(peer_addr) => {
                for net in interface.ipv4.iter() {
                    if same_subnet_v4(net.addr, *peer_addr.ip(), net.prefix_len) {
                        return true;
                    }
                }
            }
            SocketAddr::V6(peer_addr) => {
                for net in interface.ipv6.iter() {
                    if same_subnet_v6(net.addr, *peer_addr.ip(), net.prefix_len) {
                        return true;
                    }
                }
            }
        }
    }
    false
}

#[derive(Debug)]
struct FilePaths {
    target: PathBuf,
    temp: PathBuf,
    outboard: PathBuf,
}

impl FilePaths {
    fn new(entry: &Blob, tempdir: impl AsRef<Path>, target_dir: impl AsRef<Path>) -> Self {
        let target = target_dir.as_ref().join(pathbuf_from_name(&entry.name));
        let hash = blake3::Hash::from(entry.hash).to_hex();
        let temp = tempdir.as_ref().join(format!("{}.data.part", hash));
        let outboard = tempdir.as_ref().join(format!("{}.outboard.part", hash));
        Self {
            target,
            temp,
            outboard,
        }
    }

    fn is_final(&self) -> bool {
        self.target.exists()
    }

    fn is_incomplete(&self) -> bool {
        self.temp.exists() && self.outboard.exists()
    }
}

///
pub fn get_data_path(temp_dir: impl AsRef<Path>, hash: Hash) -> PathBuf {
    let data_path = temp_dir.as_ref();
    let hash = blake3::Hash::from(hash).to_hex();
    data_path.join(format!("{}.data", hash))
}

/// Load a collection from a data path
fn load_collection(data_path: impl AsRef<Path>, hash: Hash) -> io::Result<Option<Collection>> {
    let collection_path = get_data_path(data_path, hash);
    Ok(if collection_path.exists() {
        let collection = std::fs::read(&collection_path)?;
        // todo: error
        let collection = Collection::from_bytes(&collection).unwrap();
        Some(collection)
    } else {
        None
    })
}

/// Given a target directory and a temp directory, get a set of ranges that we are missing
pub fn get_range_spec(
    hash: Hash,
    path: impl AsRef<Path>,
    temp: impl AsRef<Path>,
) -> io::Result<RequestRangeSpec> {
    let path = path.as_ref();
    let temp = temp.as_ref();
    if path.exists() && !temp.exists() {
        // target directory exists yet does not contain the temp dir
        // refuse to continue
        return Err(io::Error::new(
            io::ErrorKind::Other,
            "Target directory exists but does not contain temp directory",
        ));
    }
    // try to load the collection from the temp directory
    let collection = load_collection(temp, hash)?;
    let collection = match collection {
        Some(collection) => collection,
        None => return Ok(RequestRangeSpec::all()),
    };
    let ranges = collection
        .blobs()
        .iter()
        .map(|blob| {
            let paths = FilePaths::new(blob, &temp, &path);
            io::Result::Ok(if paths.is_final() {
                tracing::debug!("Found final file: {:?}", paths.target);
                // we assume that the file is correct
                RangeSet2::empty()
            } else if paths.is_incomplete() {
                tracing::debug!("Found incomplete file: {:?}", paths.temp);
                // we got incomplete data
                let outboard = std::fs::read(&paths.outboard)?;
                let outboard = PreOrderMemOutboard::new(
                    blob.hash.into(),
                    IROH_BLOCK_SIZE,
                    outboard,
                    false,
                );
                match outboard {
                    Ok(outboard) => {
                        // compute set of valid ranges from the outboard and the file
                        //
                        // We assume that the file is correct and does not contain holes.
                        // Otherwise, we would have to rehash the file.
                        //
                        // Do a quick check of the outboard in case something went wrong when writing.
                        let mut valid = bao_tree::outboard::valid_ranges(&outboard)?;
                        let valid_from_file = RangeSet2::from(..ByteNum(paths.temp.metadata()?.len()).full_chunks());
                        tracing::debug!("valid_from_file: {:?}", valid_from_file);
                        tracing::debug!("valid_from_outboard: {:?}", valid);
                        valid &= valid_from_file;
                        RangeSet2::all().difference(&valid)
                    }
                    Err(cause) => {
                        tracing::debug!("Outboard damaged, assuming missing {cause:?}");
                        // the outboard is invalid, so we assume that the file is missing
                        RangeSet2::all()
                    }
                }
            } else {
                tracing::debug!("Found missing file: {:?}", paths.target);
                // we don't know anything about this file, so we assume it's missing
                RangeSet2::all()
            })
        })
        .collect::<io::Result<Vec<_>>>()?;
    ranges.iter().zip(collection.blobs()).for_each(|(ranges, blob)| {
        println!("{} {:?}", blob.name, ranges);
    });
    Ok(RequestRangeSpec::new(RangeSet2::all(), ranges))
}

/// Get a collection and all its blobs from a provider
pub async fn run<A, B, C, FutA, FutB, FutC>(
    request: Request,
    auth_token: AuthToken,
    opts: Options,
    on_connected: A,
    on_collection: B,
    on_blob: C,
) -> Result<Stats>
where
    A: FnOnce() -> FutA,
    FutA: Future<Output = Result<()>>,
    B: FnOnce(Bytes, &Collection) -> FutB,
    FutB: Future<Output = Result<()>>,
    C: FnMut(Hash, DataStream, String) -> FutC,
    FutC: Future<Output = Result<DataStream>>,
{
<<<<<<< HEAD
    let now = Instant::now();
    let connection = dial_peer(opts).await?;
    run_connection(
        connection,
        request,
        auth_token,
        now,
        on_connected,
        on_collection,
        on_blob,
    )
=======
    let span = debug_span!("get", %hash);
    async move {
        let now = Instant::now();
        let connection = dial_peer(opts).await?;
        let span = debug_span!("connection", remote_addr=%connection.remote_address());
        run_connection(
            connection,
            hash,
            auth_token,
            now,
            on_connected,
            on_collection,
            on_blob,
        )
        .instrument(span)
        .await
    }
    .instrument(span)
>>>>>>> f58df87f
    .await
}

/// Gets a collection and all its blobs from a provider on the established connection.
async fn run_connection<A, B, C, FutA, FutB, FutC>(
    connection: quinn::Connection,
    request: Request,
    auth_token: AuthToken,
    start_time: Instant,
    on_connected: A,
    on_collection: B,
    mut on_blob: C,
) -> Result<Stats>
where
    A: FnOnce() -> FutA,
    FutA: Future<Output = Result<()>>,
    B: FnOnce(Bytes, &Collection) -> FutB,
    FutB: Future<Output = Result<()>>,
    C: FnMut(Hash, DataStream, String) -> FutC,
    FutC: Future<Output = Result<DataStream>>,
{
    let hash = request.name;
    let (mut writer, mut reader) = connection.open_bi().await?;

    on_connected().await?;

    let mut out_buffer = BytesMut::zeroed(Handshake::POSTCARD_MAX_SIZE);
    let mut data_len = 0;

    // 1. Send Handshake
    {
        debug!("sending handshake");
        let handshake = Handshake::new(auth_token);
        let used = postcard::to_slice(&handshake, &mut out_buffer)?;
        write_lp(&mut writer, used).await?;
    }

    // 2. Send Request
    {
        debug!("sending request");
        let serialized = postcard::to_stdvec(&request)?;
        write_lp(&mut writer, &serialized).await?;
    }
    writer.finish().await?;
    drop(writer);

    // 3. Read response
    {
        debug!("reading response");
        let mut in_buffer = BytesMut::with_capacity(1024);

        // track total amount of blob data transferred
        // read next message
        match read_lp(&mut reader, &mut in_buffer).await? {
            Some(response_buffer) => {
                let response: Response = postcard::from_bytes(&response_buffer)?;
                match response.data {
                    // server is sending over a collection of blobs
                    Res::FoundCollection { .. } => {
                        // read entire collection data into buffer
                        let data: Bytes = read_bao_encoded(&mut reader, hash, &request.ranges.blob)
                            .await?
                            .into();

                        // decode the collection
                        let collection = Collection::from_bytes(&data)?;
                        on_collection(data.clone(), &collection).await?;

                        // expect to get blob data in the order they appear in the collection
                        let default = RangeSpec::empty();
                        for (blob, ranges) in collection
                            .into_inner()
                            .into_iter()
                            .zip(request.ranges.children.iter(&default))
                        {
                            let blob_reader =
                                handle_blob_response(blob.hash, reader, ranges, &mut in_buffer)
                                    .await?;

                            let mut blob_reader =
                                on_blob(blob.hash, blob_reader, blob.name).await?;
                            data_len += blob_reader.read_size().await?;

                            if !blob_reader.is_terminated() {
                                bail!("`on_blob` callback did not fully read the blob content")
                            }
                            reader = blob_reader.into_inner();
                        }
                    }

                    // unexpected message
                    Res::Found { .. } => {
                        // we should only receive `Res::FoundCollection` or `Res::NotFound` from the
                        // provider at this point in the exchange
                        bail!("Unexpected message from provider. Ending transfer early.");
                    }

                    // data associated with the hash is not found
                    Res::NotFound => {
                        Err(anyhow!("data not found"))?;
                    }
                }

                // Shut down the stream
                if let Some(chunk) = reader.read_chunk(8, false).await? {
                    reader.stop(0u8.into()).ok();
                    error!("Received unexpected data from the provider: {chunk:?}");
                }
                drop(reader);

                let elapsed = start_time.elapsed();

                let stats = Stats { data_len, elapsed };

                Ok(stats)
            }
            None => {
                bail!("provider closed stream");
            }
        }
    }
}

/// Read next response, and if `Res::Found`, reads the next blob of data off the reader.
///
/// Returns an `AsyncReader`
/// The `AsyncReader` can be used to read the content.
async fn handle_blob_response(
    hash: Hash,
    mut reader: quinn::RecvStream,
    ranges: &RangeSpec,
    buffer: &mut BytesMut,
) -> Result<DataStream> {
    match read_lp(&mut reader, buffer).await? {
        Some(response_buffer) => {
            let response: Response = postcard::from_bytes(&response_buffer)?;
            match response.data {
                // unexpected message
                Res::FoundCollection { .. } => Err(anyhow!(
                    "Unexpected message from provider. Ending transfer early."
                ))?,
                // blob data not found
                Res::NotFound => Err(anyhow!("data for {} not found", hash))?,
                // next blob in collection will be sent over
                Res::Found => {
                    assert!(buffer.is_empty());
                    let decoder = DataStream::new(reader, hash, ranges.to_chunk_ranges());
                    Ok(decoder)
                }
            }
        }
        None => Err(anyhow!("server disconnected"))?,
    }
}<|MERGE_RESOLUTION|>--- conflicted
+++ resolved
@@ -33,14 +33,9 @@
 use futures::{Future, Stream, StreamExt};
 use postcard::experimental::max_size::MaxSize;
 use range_collections::RangeSet2;
-<<<<<<< HEAD
 use tokio::io::{AsyncSeek, AsyncSeekExt, AsyncWrite, AsyncWriteExt};
-use tracing::{debug, error};
-=======
-use tokio::io::{AsyncRead, AsyncReadExt, ReadBuf};
 use tracing::{debug, debug_span, error};
 use tracing_futures::Instrument;
->>>>>>> f58df87f
 
 pub use crate::util::Hash;
 
@@ -177,7 +172,10 @@
                     outboard.seek(SeekFrom::Start(0)).await?;
                     outboard.write_all(&size.0.to_le_bytes()).await?;
                 }
-                DecodeResponseItem::Parent { node, pair: (l_hash, r_hash) } => {
+                DecodeResponseItem::Parent {
+                    node,
+                    pair: (l_hash, r_hash),
+                } => {
                     let offset = tree.pre_order_offset(node).unwrap();
                     let byte_offset = offset * 64 + 8;
                     outboard.seek(SeekFrom::Start(byte_offset)).await?;
@@ -250,19 +248,6 @@
     C: FnMut(Hash, DataStream, String) -> FutC,
     FutC: Future<Output = Result<DataStream>>,
 {
-<<<<<<< HEAD
-    let start = Instant::now();
-    let connection = dial_ticket(ticket, keylog, max_concurrent.into()).await?;
-    run_connection(
-        connection,
-        request,
-        ticket.token(),
-        start,
-        on_connected,
-        on_collection,
-        on_blob,
-    )
-=======
     let span = debug_span!("get", hash=%ticket.hash());
     async move {
         let start = Instant::now();
@@ -270,7 +255,7 @@
         let span = debug_span!("connection", remote_addr=%connection.remote_address());
         run_connection(
             connection,
-            ticket.hash(),
+            request,
             ticket.token(),
             start,
             on_connected,
@@ -281,7 +266,6 @@
         .await
     }
     .instrument(span)
->>>>>>> f58df87f
     .await
 }
 
@@ -423,12 +407,8 @@
                 tracing::debug!("Found incomplete file: {:?}", paths.temp);
                 // we got incomplete data
                 let outboard = std::fs::read(&paths.outboard)?;
-                let outboard = PreOrderMemOutboard::new(
-                    blob.hash.into(),
-                    IROH_BLOCK_SIZE,
-                    outboard,
-                    false,
-                );
+                let outboard =
+                    PreOrderMemOutboard::new(blob.hash.into(), IROH_BLOCK_SIZE, outboard, false);
                 match outboard {
                     Ok(outboard) => {
                         // compute set of valid ranges from the outboard and the file
@@ -438,7 +418,8 @@
                         //
                         // Do a quick check of the outboard in case something went wrong when writing.
                         let mut valid = bao_tree::outboard::valid_ranges(&outboard)?;
-                        let valid_from_file = RangeSet2::from(..ByteNum(paths.temp.metadata()?.len()).full_chunks());
+                        let valid_from_file =
+                            RangeSet2::from(..ByteNum(paths.temp.metadata()?.len()).full_chunks());
                         tracing::debug!("valid_from_file: {:?}", valid_from_file);
                         tracing::debug!("valid_from_outboard: {:?}", valid);
                         valid &= valid_from_file;
@@ -457,9 +438,12 @@
             })
         })
         .collect::<io::Result<Vec<_>>>()?;
-    ranges.iter().zip(collection.blobs()).for_each(|(ranges, blob)| {
-        println!("{} {:?}", blob.name, ranges);
-    });
+    ranges
+        .iter()
+        .zip(collection.blobs())
+        .for_each(|(ranges, blob)| {
+            println!("{} {:?}", blob.name, ranges);
+        });
     Ok(RequestRangeSpec::new(RangeSet2::all(), ranges))
 }
 
@@ -480,27 +464,14 @@
     C: FnMut(Hash, DataStream, String) -> FutC,
     FutC: Future<Output = Result<DataStream>>,
 {
-<<<<<<< HEAD
-    let now = Instant::now();
-    let connection = dial_peer(opts).await?;
-    run_connection(
-        connection,
-        request,
-        auth_token,
-        now,
-        on_connected,
-        on_collection,
-        on_blob,
-    )
-=======
-    let span = debug_span!("get", %hash);
+    let span = debug_span!("get", %request.name);
     async move {
         let now = Instant::now();
         let connection = dial_peer(opts).await?;
         let span = debug_span!("connection", remote_addr=%connection.remote_address());
         run_connection(
             connection,
-            hash,
+            request,
             auth_token,
             now,
             on_connected,
@@ -511,7 +482,6 @@
         .await
     }
     .instrument(span)
->>>>>>> f58df87f
     .await
 }
 

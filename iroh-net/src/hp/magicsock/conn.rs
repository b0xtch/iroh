use std::{
    collections::{HashMap, HashSet},
    fmt::Display,
    io,
    net::{IpAddr, Ipv4Addr, Ipv6Addr, SocketAddr},
    ops::Deref,
    sync::{
        atomic::{AtomicBool, AtomicU16, AtomicU64, Ordering},
        Arc,
    },
    task::{Context, Poll, Waker},
    time::{Duration, Instant},
};

use anyhow::{bail, Context as _, Result};
use bytes::Bytes;
use futures::future::BoxFuture;
use iroh_metrics::{inc, inc_by, magicsock::Metrics as MagicsockMetrics};
use quinn::AsyncUdpSocket;
use rand::{seq::SliceRandom, Rng, SeedableRng};
use tokio::{
    sync::{self, mpsc, Mutex},
    time,
};
use tracing::{debug, error, info, info_span, instrument, trace, warn, Instrument};

use crate::{
    hp::{
        cfg::{self, DERP_MAGIC_IP},
        derp::{self, DerpMap, DerpRegion},
        disco, key, netcheck, netmap, portmapper, stun,
    },
    net::ip::LocalAddresses,
    util::AbortingJoinHandle,
};

use super::{
    derp_actor::{DerpActor, DerpActorMessage, DerpReadResult},
    endpoint::{EndpointInfo, Options as EndpointOptions, PeerMap},
    rebinding_conn::RebindingUdpConn,
    udp_actor::{IpPacket, NetworkReadResult, NetworkSource, UdpActor, UdpActorMessage},
};

/// How long we consider a STUN-derived endpoint valid for. UDP NAT mappings typically
/// expire at 30 seconds, so this is a few seconds shy of that.
const ENDPOINTS_FRESH_ENOUGH_DURATION: Duration = Duration::from_secs(27);

const HEARTBEAT_INTERVAL: Duration = Duration::from_secs(5);

#[derive(Debug, Copy, Clone, PartialEq, Eq)]
pub(super) enum CurrentPortFate {
    Keep,
    Drop,
}

#[derive(Debug, Copy, Clone, PartialEq, Eq)]
pub(super) enum Network {
    Ipv4,
    Ipv6,
}

impl From<IpAddr> for Network {
    fn from(value: IpAddr) -> Self {
        match value {
            IpAddr::V4(_) => Self::Ipv4,
            IpAddr::V6(_) => Self::Ipv6,
        }
    }
}

impl Network {
    pub(super) fn default_addr(&self) -> IpAddr {
        match self {
            Self::Ipv4 => Ipv4Addr::UNSPECIFIED.into(),
            Self::Ipv6 => Ipv6Addr::UNSPECIFIED.into(),
        }
    }

    #[cfg(test)]
    pub(super) fn local_addr(&self) -> IpAddr {
        match self {
            Self::Ipv4 => Ipv4Addr::LOCALHOST.into(),
            Self::Ipv6 => Ipv6Addr::LOCALHOST.into(),
        }
    }
}

impl From<Network> for socket2::Domain {
    fn from(value: Network) -> Self {
        match value {
            Network::Ipv4 => socket2::Domain::IPV4,
            Network::Ipv6 => socket2::Domain::IPV6,
        }
    }
}

/// Contains options for `Conn::listen`.
#[derive(derive_more::Debug)]
pub struct Options {
    /// The port to listen on.
    /// Zero means to pick one automatically.
    pub port: u16,

    /// Private key for this node.
    pub private_key: key::node::SecretKey,

    /// Callbacks to emit on various socket events
    pub callbacks: Callbacks,
}

/// Contains options for `Conn::listen`.
#[derive(derive_more::Debug, Default)]
pub struct Callbacks {
    /// Optionally provides a func to be called when endpoints change.
    #[allow(clippy::type_complexity)]
    #[debug("on_endpoints: Option<Box<..>>")]
    pub on_endpoints: Option<Box<dyn Fn(&[cfg::Endpoint]) + Send + Sync + 'static>>,

    /// Optionally provides a func to be called when a connection is made to a DERP server.
    #[debug("on_derp_active: Option<Box<..>>")]
    pub on_derp_active: Option<Box<dyn Fn() + Send + Sync + 'static>>,

    /// A callback that provides a `cfg::NetInfo` when discovered network conditions change.
    #[debug("on_net_info: Option<Box<..>>")]
    pub on_net_info: Option<Box<dyn Fn(cfg::NetInfo) + Send + Sync + 'static>>,
}

impl Default for Options {
    fn default() -> Self {
        Options {
            port: 0,
            private_key: key::node::SecretKey::generate(),
            callbacks: Default::default(),
        }
    }
}

/// Iroh connectivity layer.
///
/// This is responsible for routing packets to peers based on peer IDs, it will initially
/// route packets via a derper relay and transparently try and establish a peer-to-peer
/// connection and upgrade to it.  It will also keep looking for better connections as the
/// network details of both endpoints change.
///
/// It is usually only necessary to use a single [`Conn`] instance in an application, it
/// means any QUIC endpoints on top will be sharing as much information about peers as
/// possible.
#[derive(Clone, Debug)]
pub struct Conn {
    inner: Arc<Inner>,
    // Empty when closed
    actor_tasks: Arc<Mutex<Vec<AbortingJoinHandle<()>>>>,
}

impl Deref for Conn {
    type Target = Inner;

    fn deref(&self) -> &Self::Target {
        &self.inner
    }
}

#[derive(derive_more::Debug)]
pub struct Inner {
    actor_sender: mpsc::Sender<ActorMessage>,
    /// Sends network messages.
    network_sender: mpsc::Sender<Vec<quinn_udp::Transmit>>,
    pub(super) name: String,
    #[allow(clippy::type_complexity)]
    #[debug("on_endpoints: Option<Box<..>>")]
    on_endpoints: Option<Box<dyn Fn(&[cfg::Endpoint]) + Send + Sync + 'static>>,
    #[debug("on_derp_active: Option<Box<..>>")]
    pub(super) on_derp_active: Option<Box<dyn Fn() + Send + Sync + 'static>>,
    /// A callback that provides a `cfg::NetInfo` when discovered network conditions change.
    #[debug("on_net_info: Option<Box<..>>")]
    on_net_info: Option<Box<dyn Fn(cfg::NetInfo) + Send + Sync + 'static>>,

    /// Used for receiving DERP messages.
    network_recv_ch: flume::Receiver<NetworkReadResult>,
    /// Stores wakers, to be called when derp_recv_ch receives new data.
    network_recv_wakers: std::sync::Mutex<Option<Waker>>,
    pub(super) network_send_wakers: std::sync::Mutex<Option<Waker>>,

    public_key: key::node::PublicKey,
    /// Private key for this node.
    pub(super) private_key: key::node::SecretKey,

    /// Cached version of the Ipv4 and Ipv6 addrs of the current connection.
    local_addrs: Arc<std::sync::RwLock<(SocketAddr, Option<SocketAddr>)>>,

    /// Preferred port from `Options::port`; 0 means auto.
    port: AtomicU16,

    /// Close is in progress (or done)
    closing: AtomicBool,
    /// Close was called.
    closed: AtomicBool,
    /// If the last netcheck report, reports IPv6 to be available.
    pub(super) ipv6_reported: Arc<AtomicBool>,

    // Sigh, a lock it is..
    /// None (or zero regions/nodes) means DERP is disabled.
    pub(super) derp_map: tokio::sync::RwLock<Option<DerpMap>>,
    /// Nearest DERP region ID; 0 means none/unknown.
    my_derp: AtomicU16,
}

impl Inner {
    pub(super) fn my_derp(&self) -> u16 {
        self.my_derp.load(Ordering::Relaxed)
    }

    pub(super) fn set_my_derp(&self, my_derp: u16) {
        self.my_derp.store(my_derp, Ordering::Relaxed);
    }

    pub(super) async fn get_derp_region(&self, region: u16) -> Option<DerpRegion> {
        match &*self.derp_map.read().await {
            None => None,
            Some(ref derp_map) => derp_map.regions.get(&region).cloned(),
        }
    }

    pub(super) fn is_closing(&self) -> bool {
        self.closing.load(Ordering::Relaxed)
    }

    pub(super) fn is_closed(&self) -> bool {
        self.closed.load(Ordering::SeqCst)
    }
}

#[derive(Debug)]
struct EndpointUpdateState {
    /// If running, set to the task handle of the update.
    running: sync::watch::Sender<Option<&'static str>>,
    want_update: Option<&'static str>,
}

impl EndpointUpdateState {
    fn new() -> Self {
        let (running, _) = sync::watch::channel(None);
        EndpointUpdateState {
            running,
            want_update: None,
        }
    }

    /// Returns `true` if an update is currently in progress.
    fn is_running(&self) -> bool {
        self.running.borrow().is_some()
    }
}

impl Conn {
    /// Creates a magic `Conn` listening on `opts.port`.
    ///
    /// As the set of possible endpoints for a Conn changes, the [`Callbacks::on_endpoints`]
    /// callback of [`Options::callbacks`] is called.
    ///
    /// [`Callbacks::on_endpoint`]: crate::hp::magicsock::conn::Callbacks::on_endpoints
    pub async fn new(opts: Options) -> Result<Self> {
        let name = format!(
            "magic-{}",
            hex::encode(&opts.private_key.public_key().as_ref()[..8])
        );
        Self::with_name(name.clone(), opts)
            .instrument(info_span!("conn", %name))
            .await
    }

<<<<<<< HEAD
        let port_mapper = portmapper::Client::default().await;
=======
    async fn with_name(name: String, opts: Options) -> Result<Self> {
        let port_mapper = portmapper::Client::new().await;
>>>>>>> a0ae2285

        let Options {
            port,
            private_key,
            callbacks:
                Callbacks {
                    on_endpoints,
                    on_derp_active,
                    on_net_info,
                },
        } = opts;

        let (network_recv_ch_sender, network_recv_ch_receiver) = flume::bounded(128);

        let (pconn4, pconn6) = bind(port).await?;
        let port = pconn4.port();

        // NOTE: we can end up with a zero port if `std::net::UdpSocket::socket_addr` fails
        match port.try_into() {
            Ok(non_zero_port) => {
                port_mapper.update_local_port(non_zero_port);
            }
            Err(_zero_port) => debug!("Skipping port mapping with zero local port"),
        }
        let ipv4_addr = pconn4.local_addr()?;
        let ipv6_addr = pconn6.as_ref().and_then(|c| c.local_addr().ok());

        let net_checker = netcheck::Client::new(Some(port_mapper.clone())).await?;
        let (actor_sender, actor_receiver) = mpsc::channel(128);
        let (network_sender, network_receiver) = mpsc::channel(128);

        let inner = Arc::new(Inner {
            name,
            on_endpoints,
            on_derp_active,
            on_net_info,
            port: AtomicU16::new(port),
            public_key: private_key.public_key(),
            private_key,
            local_addrs: Arc::new(std::sync::RwLock::new((ipv4_addr, ipv6_addr))),
            closing: AtomicBool::new(false),
            closed: AtomicBool::new(false),
            network_recv_ch: network_recv_ch_receiver,
            network_recv_wakers: std::sync::Mutex::new(None),
            network_send_wakers: std::sync::Mutex::new(None),
            actor_sender: actor_sender.clone(),
            network_sender,
            ipv6_reported: Arc::new(AtomicBool::new(false)),
            derp_map: Default::default(),
            my_derp: AtomicU16::new(0),
        });

        let udp_state = quinn_udp::UdpState::default();
        let (ip_sender, ip_receiver) = mpsc::channel(128);
        let (udp_actor_sender, udp_actor_receiver) = mpsc::channel(128);

        let udp_actor_task = {
            let udp_actor =
                UdpActor::new(&udp_state, inner.clone(), pconn4.clone(), pconn6.clone());
            let net_checker = net_checker.clone();
            tokio::task::spawn(
                async move {
                    udp_actor
                        .run(udp_actor_receiver, net_checker, ip_sender)
                        .await;
                }
                .instrument(info_span!("udp.actor")),
            )
        };

        let (derp_actor_sender, derp_actor_receiver) = mpsc::channel(256);
        let derp_actor = DerpActor::new(inner.clone(), actor_sender.clone());
        let derp_actor_task = tokio::task::spawn(
            async move {
                derp_actor.run(derp_actor_receiver).await;
            }
            .instrument(info_span!("derp.actor")),
        );

        let conn = inner.clone();
        let main_actor_task = tokio::task::spawn(
            async move {
                let actor = Actor {
                    msg_receiver: actor_receiver,
                    msg_sender: actor_sender,
                    derp_actor_sender,
                    udp_actor_sender,
                    network_receiver,
                    ip_receiver,
                    conn,
                    net_map: None,
                    derp_recv_sender: network_recv_ch_sender,
                    endpoints_update_state: EndpointUpdateState::new(),
                    last_endpoints: Vec::new(),
                    last_endpoints_time: None,
                    on_endpoint_refreshed: HashMap::new(),
                    periodic_re_stun_timer: new_re_stun_timer(),
                    net_info_last: None,
                    disco_info: HashMap::new(),
                    peer_map: Default::default(),
                    port_mapper,
                    pconn4,
                    pconn6,
                    udp_state,
                    no_v4_send: false,
                    net_checker,
                };

                if let Err(err) = actor.run().await {
                    warn!("derp handler errored: {:?}", err);
                }
            }
            .instrument(info_span!("actor")),
        );

        let c = Conn {
            inner,
            actor_tasks: Arc::new(Mutex::new(vec![
                main_actor_task.into(),
                derp_actor_task.into(),
                udp_actor_task.into(),
            ])),
        };

        Ok(c)
    }

    /// Retrieve information about known peers' endpoints in the network.
    pub async fn tracked_endpoints(&self) -> Result<Vec<EndpointInfo>> {
        let (s, r) = sync::oneshot::channel();
        self.actor_sender
            .send(ActorMessage::TrackedEndpoints(s))
            .await?;
        let res = r.await?;
        Ok(res)
    }

    /// Query for the local endpoints discovered during the last endpoint discovery.
    pub async fn local_endpoints(&self) -> Result<Vec<cfg::Endpoint>> {
        let (s, r) = sync::oneshot::channel();
        self.actor_sender
            .send(ActorMessage::LocalEndpoints(s))
            .await?;
        let res = r.await?;
        Ok(res)
    }

    /// Get the cached version of the Ipv4 and Ipv6 addrs of the current connection.
    pub fn local_addr(&self) -> Result<(SocketAddr, Option<SocketAddr>)> {
        Ok(*self.local_addrs.read().unwrap())
    }

    /// Triggers an address discovery. The provided why string is for debug logging only.
    #[instrument(skip_all, fields(self.name = %self.name))]
    pub async fn re_stun(&self, why: &'static str) {
        self.actor_sender
            .send(ActorMessage::ReStun(why))
            .await
            .unwrap();
    }

    /// Returns the [`SocketAddr`] which can be used by the QUIC layer to dial this peer.
    ///
    /// Note this is a user-facing API and does not wrap the [`SocketAddr`] in a
    /// `QuicMappedAddr` as we do internally.
    pub async fn get_mapping_addr(&self, node_key: &key::node::PublicKey) -> Option<SocketAddr> {
        let (s, r) = tokio::sync::oneshot::channel();
        if self
            .actor_sender
            .send(ActorMessage::GetMappingAddr(node_key.clone(), s))
            .await
            .is_ok()
        {
            return r.await.ok().flatten().map(|m| m.0);
        }
        None
    }

    // TODO
    // /// Handles a "ping" CLI query.
    // #[instrument(skip_all, fields(self.name = %self.name))]
    // pub async fn ping<F>(&self, peer: cfg::Node, mut res: cfg::PingResult, cb: F)
    // where
    //     F: Fn(cfg::PingResult) -> BoxFuture<'static, ()> + Send + Sync + 'static,
    // {
    //     res.node_ip = peer.addresses.get(0).copied();
    //     res.node_name = match peer.name.as_ref().and_then(|n| n.split('.').next()) {
    //         Some(name) => {
    //             // prefer DNS name
    //             Some(name.to_string())
    //         }
    //         None => {
    //             // else hostname
    //             Some(peer.hostinfo.hostname.clone())
    //         }
    //     };
    //     let ep = self
    //         .peer_map
    //         .read()
    //         .await
    //         .endpoint_for_node_key(&peer.key)
    //         .cloned();
    //     match ep {
    //         Some(ep) => {
    //             ep.cli_ping(res, cb).await;
    //         }
    //         None => {
    //             res.err = Some("unknown peer".to_string());
    //             cb(res);
    //         }
    //     }
    // }

    /// Sets the connection's preferred local port.
    #[instrument(skip_all, fields(self.name = %self.name))]
    pub async fn set_preferred_port(&self, port: u16) {
        let (s, r) = sync::oneshot::channel();
        self.actor_sender
            .send(ActorMessage::SetPreferredPort(port, s))
            .await
            .unwrap();
        r.await.unwrap();
    }

    /// Controls which (if any) DERP servers are used. A `None` value means to disable DERP; it's disabled by default.
    #[instrument(skip_all, fields(self.name = %self.name))]
    pub async fn set_derp_map(&self, dm: Option<derp::DerpMap>) -> Result<()> {
        let (s, r) = sync::oneshot::channel();
        self.actor_sender
            .send(ActorMessage::SetDerpMap(dm, s))
            .await?;
        r.await?;
        Ok(())
    }

    /// Called when the control client gets a new network map from the control server.
    /// It should not use the DerpMap field of NetworkMap; that's
    /// conditionally sent to set_derp_map instead.
    #[instrument(skip_all, fields(self.name = %self.name))]
    pub async fn set_network_map(&self, nm: netmap::NetworkMap) -> Result<()> {
        let (s, r) = sync::oneshot::channel();
        self.actor_sender
            .send(ActorMessage::SetNetworkMap(nm, s))
            .await?;
        r.await?;
        Ok(())
    }

    /// Closes the connection.
    ///
    /// Only the first close does anything. Any later closes return nil.
    #[instrument(skip_all, fields(self.name = %self.name))]
    pub async fn close(&self) -> Result<()> {
        if self.is_closed() {
            return Ok(());
        }
        self.actor_sender.send(ActorMessage::Shutdown).await?;

        self.closing.store(true, Ordering::Relaxed);
        self.closed.store(true, Ordering::SeqCst);
        // c.connCtxCancel()

        let mut tasks = self.actor_tasks.lock().await;
        let mut i = 0;
        while let Some(task) = tasks.pop() {
            debug!("waiting for task {}", i);
            task.await?;
            i += 1;
        }

        Ok(())
    }

    /// Closes and re-binds the UDP sockets and resets the DERP connection.
    /// It should be followed by a call to ReSTUN.
    #[instrument(skip_all, fields(self.name = %self.name))]
    pub async fn rebind_all(&self) {
        let (s, r) = sync::oneshot::channel();
        self.actor_sender
            .send(ActorMessage::RebindAll(s))
            .await
            .unwrap();
        r.await.unwrap();
    }
}

/// The info and state for the DiscoKey in the Conn.discoInfo map key.
///
/// Note that a DiscoKey does not necessarily map to exactly one
/// node. In the case of shared nodes and users switching accounts, two
/// nodes in the NetMap may legitimately have the same DiscoKey.  As
/// such, no fields in here should be considered node-specific.
pub(super) struct DiscoInfo {
    pub(super) node_key: key::node::PublicKey,
    /// The precomputed key for communication with the peer that has the `node_key` used to
    /// look up this `DiscoInfo` in Conn.discoInfo.
    /// Not modified once initialized.
    shared_key: key::node::SharedSecret,

    /// Tthe src of a ping for `node_key`.
    last_ping_from: Option<SendAddr>,

    /// The last time of a ping for `node_key`.
    last_ping_time: Option<Instant>,
}

/// Reports whether x and y represent the same set of endpoints. The order doesn't matter.
fn endpoint_sets_equal(xs: &[cfg::Endpoint], ys: &[cfg::Endpoint]) -> bool {
    if xs.is_empty() && ys.is_empty() {
        return true;
    }
    if xs.len() == ys.len() {
        let mut order_matches = true;
        for (i, x) in xs.iter().enumerate() {
            if x != &ys[i] {
                order_matches = false;
                break;
            }
        }
        if order_matches {
            return true;
        }
    }
    let mut m: HashMap<&cfg::Endpoint, usize> = HashMap::new();
    for x in xs {
        *m.entry(x).or_default() |= 1;
    }
    for y in ys {
        *m.entry(y).or_default() |= 2;
    }

    m.values().all(|v| *v == 3)
}

impl AsyncUdpSocket for Conn {
    #[instrument(skip_all, fields(self.name = %self.name))]
    fn poll_send(
        &self,
        _udp_state: &quinn_udp::UdpState,
        cx: &mut Context,
        transmits: &[quinn_udp::Transmit],
    ) -> Poll<io::Result<usize>> {
        let bytes_total: usize = transmits.iter().map(|t| t.contents.len()).sum();
        inc_by!(MagicsockMetrics, send_data, bytes_total as _);

        if self.is_closed() {
            inc_by!(MagicsockMetrics, send_data_network_down, bytes_total as _);
            return Poll::Ready(Err(io::Error::new(
                io::ErrorKind::NotConnected,
                "connection closed",
            )));
        }

        let mut n = 0;
        if transmits.is_empty() {
            return Poll::Ready(Ok(n));
        }

        // Split up transmits by destination, as the rest of the code assumes single dest.
        let groups = TransmitIter::new(transmits);
        for group in groups {
            match self.network_sender.try_reserve() {
                Err(mpsc::error::TrySendError::Full(_)) => {
                    // TODO: add counter?
                    self.network_send_wakers
                        .lock()
                        .unwrap()
                        .replace(cx.waker().clone());
                    break;
                }
                Err(mpsc::error::TrySendError::Closed(_)) => {
                    return Poll::Ready(Err(io::Error::new(
                        io::ErrorKind::NotConnected,
                        "connection closed",
                    )));
                }
                Ok(permit) => {
                    n += group.len();
                    permit.send(group);
                }
            }
        }
        if n > 0 {
            return Poll::Ready(Ok(n));
        }

        Poll::Pending
    }

    #[instrument(skip_all, fields(self.name = %self.name))]
    fn poll_recv(
        &self,
        cx: &mut Context,
        bufs: &mut [io::IoSliceMut<'_>],
        metas: &mut [quinn_udp::RecvMeta],
    ) -> Poll<io::Result<usize>> {
        // FIXME: currently ipv4 load results in ipv6 traffic being ignored
        debug_assert_eq!(bufs.len(), metas.len(), "non matching bufs & metas");
        if self.is_closed() {
            return Poll::Ready(Err(io::Error::new(
                io::ErrorKind::NotConnected,
                "connection closed",
            )));
        }

        let mut num_msgs = 0;
        for (buf_out, meta_out) in bufs.iter_mut().zip(metas.iter_mut()) {
            match self.network_recv_ch.try_recv() {
                Err(flume::TryRecvError::Empty) => {
                    self.network_recv_wakers
                        .lock()
                        .unwrap()
                        .replace(cx.waker().clone());
                    break;
                }
                Err(flume::TryRecvError::Disconnected) => {
                    return Poll::Ready(Err(io::Error::new(
                        io::ErrorKind::NotConnected,
                        "connection closed",
                    )));
                }
                Ok(dm) => {
                    if self.is_closed() {
                        break;
                    }

                    match dm {
                        NetworkReadResult::Error(err) => {
                            return Poll::Ready(Err(err));
                        }
                        NetworkReadResult::Ok {
                            bytes,
                            meta,
                            source,
                        } => {
                            buf_out[..bytes.len()].copy_from_slice(&bytes);
                            *meta_out = meta;

                            match source {
                                NetworkSource::Derp => {
                                    inc_by!(MagicsockMetrics, recv_data_derp, bytes.len() as _);
                                }
                                NetworkSource::Ipv4 => {
                                    inc_by!(MagicsockMetrics, recv_data_ipv4, bytes.len() as _);
                                }
                                NetworkSource::Ipv6 => {
                                    inc_by!(MagicsockMetrics, recv_data_ipv6, bytes.len() as _);
                                }
                            }
                            trace!(
                                "[QUINN] <- {} ({}b) ({}) ({:?}, {:?})",
                                meta_out.addr,
                                meta_out.len,
                                self.name,
                                meta_out.dst_ip,
                                source
                            );
                        }
                    }

                    num_msgs += 1;
                }
            }
        }

        // If we have any msgs to report, they are in the first `num_msgs_total` slots
        if num_msgs > 0 {
            info!("received {} msgs", num_msgs);
            return Poll::Ready(Ok(num_msgs));
        }

        Poll::Pending
    }

    fn local_addr(&self) -> io::Result<SocketAddr> {
        match &*self.local_addrs.read().unwrap() {
            (ipv4, None) => {
                // Pretend to be IPv6, because our QuinnMappedAddrs
                // need to be IPv6.
                let ip: IpAddr = match ipv4.ip() {
                    IpAddr::V4(ip) => ip.to_ipv6_mapped().into(),
                    IpAddr::V6(ip) => ip.into(),
                };
                Ok(SocketAddr::new(ip, ipv4.port()))
            }
            (_, Some(ipv6)) => Ok(*ipv6),
        }
    }
}

/// Simple DropGuard for decrementing a Waitgroup.
struct WgGuard(wg::AsyncWaitGroup);
impl Drop for WgGuard {
    fn drop(&mut self) {
        self.0.done();
    }
}

#[derive(Debug)]
pub(super) enum ActorMessage {
    SetDerpMap(Option<DerpMap>, sync::oneshot::Sender<()>),
    TrackedEndpoints(sync::oneshot::Sender<Vec<EndpointInfo>>),
    LocalEndpoints(sync::oneshot::Sender<Vec<cfg::Endpoint>>),
    GetMappingAddr(
        key::node::PublicKey,
        sync::oneshot::Sender<Option<QuicMappedAddr>>,
    ),
    SetPreferredPort(u16, sync::oneshot::Sender<()>),
    RebindAll(sync::oneshot::Sender<()>),
    Shutdown,
    CloseOrReconnect(u16, &'static str),
    ReStun(&'static str),
    EnqueueCallMeMaybe {
        derp_addr: u16,
        endpoint_id: usize,
    },
    SendDiscoMessage {
        dst: SendAddr,
        dst_key: key::node::PublicKey,
        msg: disco::Message,
    },
    SetNetworkMap(netmap::NetworkMap, sync::oneshot::Sender<()>),
    ReceiveDerp(DerpReadResult),
    EndpointPingExpired(usize, stun::TransactionId),
}

struct Actor {
    conn: Arc<Inner>,
    net_map: Option<netmap::NetworkMap>,
    msg_receiver: mpsc::Receiver<ActorMessage>,
    msg_sender: mpsc::Sender<ActorMessage>,
    derp_actor_sender: mpsc::Sender<DerpActorMessage>,
    udp_actor_sender: mpsc::Sender<UdpActorMessage>,
    network_receiver: mpsc::Receiver<Vec<quinn_udp::Transmit>>,
    ip_receiver: mpsc::Receiver<IpPacket>,
    /// Channel to send received derp messages on, for processing.
    derp_recv_sender: flume::Sender<NetworkReadResult>,
    /// Indicates the update endpoint state.
    endpoints_update_state: EndpointUpdateState,
    /// Records the endpoints found during the previous
    /// endpoint discovery. It's used to avoid duplicate endpoint change notifications.
    last_endpoints: Vec<cfg::Endpoint>,

    /// The last time the endpoints were updated, even if there was no change.
    last_endpoints_time: Option<Instant>,

    /// Functions to run (in their own tasks) when endpoints are refreshed.
    on_endpoint_refreshed:
        HashMap<usize, Box<dyn Fn() -> BoxFuture<'static, ()> + Send + Sync + 'static>>,
    /// When set, is an AfterFunc timer that will call Conn::do_periodic_stun.
    periodic_re_stun_timer: time::Interval,
    /// The `NetInfo` provided in the last call to `net_info_func`. It's used to deduplicate calls to netInfoFunc.
    net_info_last: Option<cfg::NetInfo>,
    /// The state for an active DiscoKey.
    disco_info: HashMap<key::node::PublicKey, DiscoInfo>,
    /// Tracks the networkmap node entity for each peer discovery key.
    peer_map: PeerMap,

    // The underlying UDP sockets used to send/rcv packets.
    pconn4: RebindingUdpConn,
    pconn6: Option<RebindingUdpConn>,
    udp_state: quinn_udp::UdpState,

    /// The NAT-PMP/PCP/UPnP prober/client, for requesting port mappings from NAT devices.
    port_mapper: portmapper::Client,

    /// Whether IPv4 UDP is known to be unable to transmit
    /// at all. This could happen if the socket is in an invalid state
    /// (as can happen on darwin after a network link status change).
    no_v4_send: bool,

    /// The prober that discovers local network conditions, including the closest DERP relay and NAT mappings.
    net_checker: netcheck::Client,
}

impl Actor {
    async fn run(mut self) -> Result<()> {
        // Let the the hearbeat only start a couple seconds later
        let mut endpoint_heartbeat_timer = time::interval_at(
            time::Instant::now() + Duration::from_secs(5),
            HEARTBEAT_INTERVAL,
        );
        let mut endpoints_update_receiver = self.endpoints_update_state.running.subscribe();
        let mut portmap_watcher = self.port_mapper.watch_external_address();

        loop {
            tokio::select! {
                Some(transmits) = self.network_receiver.recv() => {
                    trace!("tick: network send");
                    self.send_network(transmits).await;
                }
                Some(msg) = self.msg_receiver.recv() => {
                    trace!("tick: msg");
                    if self.handle_actor_message(msg).await {
                        return Ok(());
                    }
                }
                Some(msg) = self.ip_receiver.recv() => {
                    trace!("tick: ip_receiver");
                    match msg {
                        IpPacket::Disco { source, sealed_box, src } => {
                            self.handle_disco_message(source, &sealed_box, src, None).await;
                        }
                        IpPacket::Forward(mut forward) => {
                            if let NetworkReadResult::Ok { meta, bytes, .. } = &mut forward {
                                if !self.receive_ip(bytes, meta) {
                                    continue;
                                }
                            }

                            let _ = self.derp_recv_sender.send_async(forward).await;
                            let mut wakers = self.conn.network_recv_wakers.lock().unwrap();
                            while let Some(waker) = wakers.take() {
                                waker.wake();
                            }
                        }
                    }
                }
                tick = self.periodic_re_stun_timer.tick() => {
                    trace!("tick: re_stun {:?}", tick);
                    self.re_stun("periodic").await;
                }
                Ok(()) = portmap_watcher.changed() => {
                    trace!("tick: portmap changed");
                    let new_external_address = *portmap_watcher.borrow();
                    debug!("external address updated: {new_external_address:?}");
                    self.re_stun("portmap_updated").await;
                },
                _ = endpoint_heartbeat_timer.tick() => {
                    trace!("tick: endpoint heartbeat {} endpoints", self.peer_map.node_count());
                    // TODO: this might trigger too many packets at once, pace this
                    for (_, ep) in self.peer_map.endpoints_mut() {
                        ep.stayin_alive().await;
                    }
                }
                _ = endpoints_update_receiver.changed() => {
                    let reason = *endpoints_update_receiver.borrow();
                    trace!("tick: endpoints update receiver {:?}", reason);
                    if let Some(reason) = reason {
                        self.update_endpoints(reason).await;
                    }
                }
                else => {
                    trace!("tick: other");
                }
            }
        }
    }

    /// Processes an incoming actor message.
    ///
    /// Returns `true` if it was a shutdown.
    async fn handle_actor_message(&mut self, msg: ActorMessage) -> bool {
        match msg {
            ActorMessage::SetDerpMap(dm, s) => {
                self.set_derp_map(dm);
                let _ = s.send(());
            }
            ActorMessage::TrackedEndpoints(s) => {
                let eps: Vec<_> = self.peer_map.endpoints().map(|(_, ep)| ep.info()).collect();
                let _ = s.send(eps);
            }
            ActorMessage::LocalEndpoints(s) => {
                let eps: Vec<_> = self.last_endpoints.clone();
                let _ = s.send(eps);
            }
            ActorMessage::GetMappingAddr(node_key, s) => {
                let res = self
                    .peer_map
                    .endpoint_for_node_key(&node_key)
                    .map(|ep| ep.quic_mapped_addr);
                let _ = s.send(res);
            }
            ActorMessage::Shutdown => {
                debug!("shutting down");
                for (_, ep) in self.peer_map.endpoints_mut() {
                    ep.stop_and_reset();
                }
                self.port_mapper.deactivate();
                self.derp_actor_sender
                    .send(DerpActorMessage::Shutdown)
                    .await
                    .ok();
                self.udp_actor_sender
                    .send(UdpActorMessage::Shutdown)
                    .await
                    .ok();

                // Ignore errors from pconnN
                // They will frequently have been closed already by a call to connBind.Close.
                debug!("stopping connections");
                if let Some(ref conn) = self.pconn6 {
                    conn.close().await.ok();
                }
                self.pconn4.close().await.ok();

                debug!("shutdown complete");
                return true;
            }
            ActorMessage::CloseOrReconnect(region_id, reason) => {
                self.send_derp_actor(DerpActorMessage::CloseOrReconnect { region_id, reason });
            }
            ActorMessage::ReStun(reason) => {
                self.re_stun(reason).await;
            }
            ActorMessage::EnqueueCallMeMaybe {
                derp_addr,
                endpoint_id,
            } => {
                self.enqueue_call_me_maybe(derp_addr, endpoint_id).await;
            }
            ActorMessage::RebindAll(s) => {
                self.rebind_all().await;
                let _ = s.send(());
            }
            ActorMessage::SetPreferredPort(port, s) => {
                self.set_preferred_port(port).await;
                let _ = s.send(());
            }
            ActorMessage::SendDiscoMessage { dst, dst_key, msg } => {
                let _res = self.send_disco_message(dst, dst_key, msg).await;
            }
            ActorMessage::SetNetworkMap(nm, s) => {
                self.set_network_map(nm);
                s.send(()).unwrap();
            }
            ActorMessage::ReceiveDerp(read_result) => {
                let passthroughs = self.process_derp_read_result(read_result).await;
                for passthrough in passthroughs {
                    self.derp_recv_sender
                        .send_async(passthrough)
                        .await
                        .expect("missing recv sender");
                    let mut wakers = self.conn.network_recv_wakers.lock().unwrap();
                    if let Some(waker) = wakers.take() {
                        waker.wake();
                    }
                }
            }
            ActorMessage::EndpointPingExpired(id, txid) => {
                if let Some(ep) = self.peer_map.by_id_mut(&id) {
                    ep.ping_timeout(txid);
                }
            }
        }

        false
    }

    /// This modifies the [`quinn_udp::RecvMeta`] for the packet to set the addresses
    /// to those that the QUIC layer should see.  E.g. the remote address will be set to the
    /// [`QuicMappedAddr`] instead of the actual remote.
    ///
    /// Returns `true` if the message should be processed.
    fn receive_ip(&mut self, bytes: &Bytes, meta: &mut quinn_udp::RecvMeta) -> bool {
        debug!("received data {} from {}", meta.len, meta.addr);
        match self
            .peer_map
            .endpoint_for_ip_port(&SendAddr::Udp(meta.addr))
        {
            None => {
                warn!("no peer_map state found for {:?}, skipping", meta.addr);
                return false;
            }
            Some(ep) => {
                debug!("peer_map state found for {}", meta.addr);
                meta.addr = ep.quic_mapped_addr.0;
            }
        }

        // Normalize local_ip
        meta.dst_ip = self.normalized_local_addr().ok().map(|addr| addr.ip());

        // ep.noteRecvActivity();
        // if stats := c.stats.Load(); stats != nil {
        //     stats.UpdateRxPhysical(ep.nodeAddr, ipp, len(b));
        // }

        debug!("received passthrough message {}", bytes.len());
        true
    }

    fn normalized_local_addr(&self) -> io::Result<SocketAddr> {
        let (v4, v6) = self.local_addr();
        if let Some(v6) = v6 {
            return v6;
        }
        v4
    }

    fn local_addr(&self) -> (io::Result<SocketAddr>, Option<io::Result<SocketAddr>>) {
        // TODO: think more about this
        // needs to pretend ipv6 always as the fake addrs are ipv6
        let mut ipv6_addr = None;
        if let Some(ref conn) = self.pconn6 {
            ipv6_addr = Some(conn.local_addr());
        }
        let ipv4_addr = self.pconn4.local_addr();

        (ipv4_addr, ipv6_addr)
    }

    async fn process_derp_read_result(&mut self, dm: DerpReadResult) -> Vec<NetworkReadResult> {
        debug!("process_derp_read {} bytes", dm.buf.len());
        if dm.buf.is_empty() {
            warn!("received empty derp packet");
            return Vec::new();
        }
        let region_id = dm.region_id;
        let ipp = SendAddr::Derp(region_id);

        let ep_quic_mapped_addr = match self.peer_map.endpoint_for_node_key(&dm.src) {
            Some(ep) => ep.quic_mapped_addr,
            None => {
                info!(
                    "no peer_map state found for {:?} in: {:#?}",
                    dm.src, self.peer_map
                );
                let id = self.peer_map.insert_endpoint(EndpointOptions {
                    conn_sender: self.conn.actor_sender.clone(),
                    conn_public_key: self.conn.public_key.clone(),
                    public_key: dm.src.clone(),
                    derp_addr: Some(region_id),
                });
                self.peer_map.set_endpoint_for_ip_port(&ipp, id);
                let ep = self.peer_map.by_id_mut(&id).expect("inserted");
                ep.quic_mapped_addr
            }
        };

        // the derp packet is made up of multiple udp packets, prefixed by a u16 be length prefix
        //
        // split the packet into these parts
        let parts = PacketSplitIter::new(dm.buf);
        // Normalize local_ip
        let dst_ip = self.normalized_local_addr().ok().map(|addr| addr.ip());

        let mut out = Vec::new();
        for part in parts {
            match part {
                Ok(part) => {
                    if self
                        .handle_derp_disco_message(&part, ipp, dm.src.clone())
                        .await
                    {
                        // Message was internal, do not bubble up.
                        debug!("processed internal disco message from {:?}", dm.src);
                        continue;
                    }

                    let meta = quinn_udp::RecvMeta {
                        len: part.len(),
                        stride: part.len(),
                        addr: ep_quic_mapped_addr.0,
                        dst_ip,
                        ecn: None,
                    };
                    out.push(NetworkReadResult::Ok {
                        source: NetworkSource::Derp,
                        bytes: part,
                        meta,
                    });
                }
                Err(e) => {
                    out.push(NetworkReadResult::Error(e));
                }
            }
        }

        out
    }

    async fn send_network(&mut self, transmits: Vec<quinn_udp::Transmit>) {
        trace!(
            "sending:\n{}",
            transmits
                .iter()
                .map(|t| format!(
                    "  dest: {}, src: {:?}, content_len: {}\n",
                    QuicMappedAddr(t.destination),
                    t.src_ip,
                    t.contents.len()
                ))
                .collect::<String>()
        );

        if transmits.is_empty() {
            return;
        }
        let current_destination = &transmits[0].destination;
        debug_assert!(
            transmits
                .iter()
                .all(|t| &t.destination == current_destination),
            "mixed destinations"
        );
        let current_destination = QuicMappedAddr(*current_destination);

        match self
            .peer_map
            .endpoint_for_quic_mapped_addr_mut(&current_destination)
        {
            Some(ep) => {
                let public_key = ep.public_key().clone();
                trace!(
                    "Sending to endpoint for {:?} ({:?})",
                    current_destination,
                    public_key
                );

                match ep.get_send_addrs().await {
                    Ok((Some(udp_addr), Some(derp_addr))) => {
                        let res = self.send_raw(udp_addr, transmits.clone()).await;
                        self.send_derp(
                            derp_addr,
                            public_key,
                            transmits.into_iter().map(|t| t.contents).collect(),
                        );

                        if let Err(err) = res {
                            warn!("failed to send UDP: {:?}", err);
                        }
                    }
                    Ok((None, Some(derp_addr))) => {
                        self.send_derp(
                            derp_addr,
                            public_key.clone(),
                            transmits.into_iter().map(|t| t.contents).collect(),
                        );
                    }
                    Ok((Some(udp_addr), None)) => {
                        if let Err(err) = self.send_raw(udp_addr, transmits).await {
                            warn!("failed to send UDP: {:?}", err);
                        }
                    }
                    Ok((None, None)) => {
                        warn!("no UDP or DERP addr")
                    }
                    Err(err) => {
                        warn!(
                            "failed to send messages to {}: {:?}",
                            current_destination, err
                        );
                    }
                }
            }
            None => {
                // TODO: This should not be possible.  We should have errored during the
                // AsyncUdpSocket::poll_send call.
                error!(addr=%current_destination, "no endpoint for mapped address");
            }
        }
    }

    #[instrument(skip_all)]
    fn send_derp(&mut self, port: u16, peer: key::node::PublicKey, contents: Vec<Bytes>) {
        self.send_derp_actor(DerpActorMessage::Send {
            region_id: port,
            contents,
            peer,
        });
    }

    /// Triggers an address discovery. The provided why string is for debug logging only.
    #[instrument(skip_all)]
    async fn re_stun(&mut self, why: &'static str) {
        inc!(MagicsockMetrics, re_stun_calls);

        if self.endpoints_update_state.is_running() {
            if Some(why) != self.endpoints_update_state.want_update {
                debug!(
                    "re_stun({:?}): endpoint update active, need another later: {:?}",
                    self.endpoints_update_state.want_update, why
                );
                self.endpoints_update_state.want_update.replace(why);
            }
        } else {
            debug!("re_stun({}): started", why);
            self.endpoints_update_state
                .running
                .send(Some(why))
                .expect("update state not to go away");
        }
    }

    #[instrument(skip_all)]
    async fn update_endpoints(&mut self, why: &'static str) {
        inc!(MagicsockMetrics, update_endpoints);

        debug!("starting endpoint update ({})", why);
        if self.no_v4_send && !self.conn.is_closed() {
            warn!(
                "last netcheck reported send error. Rebinding. (no_v4_send: {} conn closed: {})",
                self.no_v4_send,
                self.conn.is_closed()
            );
            self.rebind_all().await;
        }

        match self.determine_endpoints().await {
            Ok(endpoints) => {
                if self.set_endpoints(&endpoints).await {
                    log_endpoint_change(&endpoints);
                    if let Some(ref cb) = self.conn.on_endpoints {
                        cb(&endpoints[..]);
                    }
                }
            }
            Err(err) => {
                info!("endpoint update ({}) failed: {:#?}", why, err);
                // TODO(crawshaw): are there any conditions under which
                // we should trigger a retry based on the error here?
            }
        }

        let new_why = self.endpoints_update_state.want_update.take();
        if !self.conn.is_closed() {
            if let Some(new_why) = new_why {
                debug!("endpoint update: needed new ({})", new_why);
                self.endpoints_update_state
                    .running
                    .send(Some(new_why))
                    .expect("sender not go away");
                return;
            }
            self.periodic_re_stun_timer = new_re_stun_timer();
        }

        self.endpoints_update_state
            .running
            .send(None)
            .expect("sender not go away");

        debug!("endpoint update done ({})", why);
    }

    /// Returns the machine's endpoint addresses. It does a STUN lookup (via netcheck)
    /// to determine its public address.
    #[instrument(skip_all)]
    async fn determine_endpoints(&mut self) -> Result<Vec<cfg::Endpoint>> {
        self.port_mapper.procure_mapping();
        let portmap_watcher = self.port_mapper.watch_external_address();
        let nr = self.update_net_info().await.context("update_net_info")?;

        // endpoint -> how it was found
        let mut already = HashMap::new();
        // unique endpoints
        let mut eps = Vec::new();

        macro_rules! add_addr {
            ($already:expr, $eps:expr, $ipp:expr, $et:expr) => {
                #[allow(clippy::map_entry)]
                if !$already.contains_key(&$ipp) {
                    $already.insert($ipp, $et);
                    $eps.push(cfg::Endpoint {
                        addr: $ipp,
                        typ: $et,
                    });
                }
            };
        }

        let maybe_port_mapped = *portmap_watcher.borrow();

        if let Some(portmap_ext) = maybe_port_mapped.map(SocketAddr::V4) {
            add_addr!(already, eps, portmap_ext, cfg::EndpointType::Portmapped);
            self.set_net_info_have_port_map().await;
        }

        if let Some(global_v4) = nr.global_v4 {
            add_addr!(already, eps, global_v4, cfg::EndpointType::Stun);

            // If they're behind a hard NAT and are using a fixed
            // port locally, assume they might've added a static
            // port mapping on their router to the same explicit
            // port that we are running with. Worst case it's an invalid candidate mapping.
            let port = self.conn.port.load(Ordering::Relaxed);
            if nr.mapping_varies_by_dest_ip.unwrap_or_default() && port != 0 {
                let mut addr = global_v4;
                addr.set_port(port);
                add_addr!(already, eps, addr, cfg::EndpointType::Stun4LocalPort);
            }
        }
        if let Some(global_v6) = nr.global_v6 {
            add_addr!(already, eps, global_v6, cfg::EndpointType::Stun);
        }

        let local_addr_v4 = self.pconn4.local_addr().ok();
        let local_addr_v6 = self.pconn6.as_ref().and_then(|c| c.local_addr().ok());

        let is_unspecified_v4 = local_addr_v4
            .map(|a| a.ip().is_unspecified())
            .unwrap_or(false);
        let is_unspecified_v6 = local_addr_v6
            .map(|a| a.ip().is_unspecified())
            .unwrap_or(false);

        let LocalAddresses {
            regular: mut ips,
            loopback,
        } = LocalAddresses::new();

        if is_unspecified_v4 || is_unspecified_v6 {
            if ips.is_empty() && eps.is_empty() {
                // Only include loopback addresses if we have no
                // interfaces at all to use as endpoints and don't
                // have a public IPv4 or IPv6 address. This allows
                // for localhost testing when you're on a plane and
                // offline, for example.
                ips = loopback;
            }
            let v4_port = local_addr_v4.and_then(|addr| {
                if addr.ip().is_unspecified() {
                    Some(addr.port())
                } else {
                    None
                }
            });

            let v6_port = local_addr_v6.and_then(|addr| {
                if addr.ip().is_unspecified() {
                    Some(addr.port())
                } else {
                    None
                }
            });

            for ip in ips {
                match ip {
                    IpAddr::V4(_) => {
                        if let Some(port) = v4_port {
                            add_addr!(
                                already,
                                eps,
                                SocketAddr::new(ip, port),
                                cfg::EndpointType::Local
                            );
                        }
                    }
                    IpAddr::V6(_) => {
                        if let Some(port) = v6_port {
                            add_addr!(
                                already,
                                eps,
                                SocketAddr::new(ip, port),
                                cfg::EndpointType::Local
                            );
                        }
                    }
                }
            }
        }

        if !is_unspecified_v4 && local_addr_v4.is_some() {
            // Our local endpoint is bound to a particular address.
            // Do not offer addresses on other local interfaces.
            add_addr!(
                already,
                eps,
                local_addr_v4.unwrap(),
                cfg::EndpointType::Local
            );
        }

        if !is_unspecified_v6 && local_addr_v6.is_some() {
            // Our local endpoint is bound to a particular address.
            // Do not offer addresses on other local interfaces.
            add_addr!(
                already,
                eps,
                local_addr_v6.unwrap(),
                cfg::EndpointType::Local
            );
        }

        // Note: the endpoints are intentionally returned in priority order,
        // from "farthest but most reliable" to "closest but least
        // reliable." Addresses returned from STUN should be globally
        // addressable, but might go farther on the network than necessary.
        // Local interface addresses might have lower latency, but not be
        // globally addressable.
        //
        // The STUN address(es) are always first.
        // Despite this sorting, clients are not relying on this sorting for decisions;

        Ok(eps)
    }

    /// Updates `NetInfo.HavePortMap` to true.
    #[instrument(skip_all)]
    async fn set_net_info_have_port_map(&mut self) {
        if let Some(ref mut net_info_last) = self.net_info_last {
            if net_info_last.have_port_map {
                // No change.
                return;
            }
            net_info_last.have_port_map = true;
            let net_info = net_info_last.clone();
            self.call_net_info_callback_locked(net_info);
        }
    }

    /// Calls the NetInfo callback (if previously
    /// registered with SetNetInfoCallback) if ni has substantially changed
    /// since the last state.
    ///
    /// callNetInfoCallback takes ownership of ni.
    #[instrument(skip_all)]
    async fn call_net_info_callback(&mut self, ni: cfg::NetInfo) {
        if let Some(ref net_info_last) = self.net_info_last {
            if ni.basically_equal(net_info_last) {
                return;
            }
        }

        self.call_net_info_callback_locked(ni);
    }

    #[instrument(skip_all)]
    fn call_net_info_callback_locked(&mut self, ni: cfg::NetInfo) {
        self.net_info_last = Some(ni.clone());
        if let Some(ref on_net_info) = self.conn.on_net_info {
            debug!("net_info update: {:?}", ni);
            on_net_info(ni);
        }
    }

    #[instrument(skip_all)]
    async fn update_net_info(&mut self) -> Result<Arc<netcheck::Report>> {
        let derp_map = self.conn.derp_map.read().await.clone();
        if derp_map.is_none() {
            debug!("skipping netcheck, no Derp Map");
            return Ok(Default::default());
        }

        let derp_map = derp_map.unwrap();
        let net_checker = &mut self.net_checker;
        let pconn4 = Some(self.pconn4.as_socket());
        let pconn6 = self.pconn6.as_ref().map(|p| p.as_socket());

        debug!("requesting netcheck report");
        let report = time::timeout(Duration::from_secs(10), async move {
            net_checker.get_report(derp_map, pconn4, pconn6).await
        })
        .await??;
        self.conn
            .ipv6_reported
            .store(report.ipv6, Ordering::Relaxed);
        let r = &report;
        debug!(
            "setting no_v4_send {} -> {}",
            self.no_v4_send, !r.ipv4_can_send
        );
        self.no_v4_send = !r.ipv4_can_send;

        let have_port_map = self.port_mapper.watch_external_address().borrow().is_some();
        let mut ni = cfg::NetInfo {
            derp_latency: Default::default(),
            mapping_varies_by_dest_ip: r.mapping_varies_by_dest_ip,
            hair_pinning: r.hair_pinning,
            portmap_probe: r.portmap_probe.clone(),
            have_port_map,
            working_ipv6: Some(r.ipv6),
            os_has_ipv6: Some(r.os_has_ipv6),
            working_udp: Some(r.udp),
            working_icm_pv4: Some(r.icmpv4),
            preferred_derp: r.preferred_derp,
            link_type: None,
        };
        for (rid, d) in r.region_v4_latency.iter() {
            ni.derp_latency.insert(format!("{rid}-v4"), d.as_secs_f64());
        }
        for (rid, d) in r.region_v6_latency.iter() {
            ni.derp_latency.insert(format!("{rid}-v6"), d.as_secs_f64());
        }

        if ni.preferred_derp == 0 {
            // Perhaps UDP is blocked. Pick a deterministic but arbitrary one.
            ni.preferred_derp = self.pick_derp_fallback().await;
        }

        if !self.set_nearest_derp(ni.preferred_derp).await {
            ni.preferred_derp = 0;
        }

        // TODO: set link type
        self.call_net_info_callback(ni).await;

        Ok(report)
    }

    async fn set_nearest_derp(&mut self, derp_num: u16) -> bool {
        {
            let derp_map = self.conn.derp_map.read().await;
            if derp_map.is_none() {
                self.conn.set_my_derp(0);
                return false;
            }
            let my_derp = self.conn.my_derp();
            if derp_num == my_derp {
                // No change.
                return true;
            }
            if my_derp != 0 && derp_num != 0 {
                inc!(MagicsockMetrics, derp_home_change);
            }
            self.conn.set_my_derp(derp_num);

            // On change, notify all currently connected DERP servers and
            // start connecting to our home DERP if we are not already.
            match derp_map
                .as_ref()
                .expect("already checked")
                .regions
                .get(&derp_num)
            {
                Some(dr) => {
                    info!("home is now derp-{} ({})", derp_num, dr.region_code);
                }
                None => {
                    warn!("derp_map.regions[{}] is empty", derp_num);
                }
            }
        }

        let my_derp = self.conn.my_derp();
        self.send_derp_actor(DerpActorMessage::NotePreferred(my_derp));
        self.send_derp_actor(DerpActorMessage::Connect {
            region_id: derp_num,
            peer: None,
        });
        true
    }

    /// Returns a non-zero but deterministic DERP node to
    /// connect to. This is only used if netcheck couldn't find the nearest one
    /// For instance, if UDP is blocked and thus STUN latency checks aren't working
    async fn pick_derp_fallback(&self) -> u16 {
        let ids = {
            let derp_map = self.conn.derp_map.read().await;
            if derp_map.is_none() {
                return 0;
            }
            let ids = derp_map
                .as_ref()
                .map(|d| d.region_ids())
                .unwrap_or_default();
            if ids.is_empty() {
                // No DERP regions in map.
                return 0;
            }
            ids
        };

        // TODO: figure out which DERP region most of our peers are using,
        // and use that region as our fallback.
        //
        // If we already had selected something in the past and it has any
        // peers, we want to stay on it. If there are no peers at all,
        // stay on whatever DERP we previously picked. If we need to pick
        // one and have no peer info, pick a region randomly.
        //
        // We used to do the above for legacy clients, but never updated it for disco.

        let my_derp = self.conn.my_derp();
        if my_derp > 0 {
            return my_derp;
        }

        let mut rng = rand::rngs::StdRng::seed_from_u64(0);
        *ids.choose(&mut rng).unwrap()
    }

    /// Records the new endpoints, reporting whether they're changed.
    #[instrument(skip_all, fields(self.name = %self.conn.name))]
    async fn set_endpoints(&mut self, endpoints: &[cfg::Endpoint]) -> bool {
        self.last_endpoints_time = Some(Instant::now());
        for (_de, f) in self.on_endpoint_refreshed.drain() {
            tokio::task::spawn(async move {
                f();
            });
        }

        if endpoint_sets_equal(endpoints, &self.last_endpoints) {
            return false;
        }
        self.last_endpoints.clear();
        self.last_endpoints.extend_from_slice(endpoints);

        true
    }

    #[instrument(skip_all, fields(self.name = %self.conn.name))]
    async fn enqueue_call_me_maybe(&mut self, derp_addr: u16, endpoint_id: usize) {
        let endpoint = self.peer_map.by_id(&endpoint_id);
        if endpoint.is_none() {
            warn!(
                "enqueue_call_me_maybe with invalid endpoint_id called: {} - {}",
                derp_addr, endpoint_id
            );
            return;
        }
        let endpoint = endpoint.unwrap();
        if self.last_endpoints_time.is_none()
            || self.last_endpoints_time.as_ref().unwrap().elapsed()
                > ENDPOINTS_FRESH_ENOUGH_DURATION
        {
            info!(
                "want call-me-maybe but endpoints stale; restunning ({:?})",
                self.last_endpoints_time
            );

            let msg_sender = self.msg_sender.clone();
            self.on_endpoint_refreshed.insert(
                endpoint_id,
                Box::new(move || {
                    let msg_sender = msg_sender.clone();
                    Box::pin(async move {
                        info!("STUN done; sending call-me-maybe",);
                        msg_sender
                            .send(ActorMessage::EnqueueCallMeMaybe {
                                derp_addr,
                                endpoint_id,
                            })
                            .await
                            .unwrap();
                    })
                }),
            );

            self.msg_sender
                .send(ActorMessage::ReStun("refresh-for-peering"))
                .await
                .unwrap();
        } else {
            let public_key = endpoint.public_key().clone();
            let eps: Vec<_> = self.last_endpoints.iter().map(|ep| ep.addr).collect();
            let msg = disco::Message::CallMeMaybe(disco::CallMeMaybe { my_number: eps });

            let msg_sender = self.msg_sender.clone();
            tokio::task::spawn(async move {
                if let Err(err) = msg_sender
                    .send(ActorMessage::SendDiscoMessage {
                        dst: SendAddr::Derp(derp_addr),
                        dst_key: public_key,
                        msg,
                    })
                    .await
                {
                    warn!("failed to send disco message to {}: {:?}", derp_addr, err);
                }
            });
        }
    }

    #[instrument(skip_all, fields(self.name = %self.conn.name))]
    async fn rebind_all(&mut self) {
        inc!(MagicsockMetrics, rebind_calls);
        if let Err(err) = self.rebind(CurrentPortFate::Keep).await {
            debug!("{:?}", err);
            return;
        }

        let ifs = Default::default(); // TODO: load actual interfaces from the monitor
        self.send_derp_actor(DerpActorMessage::MaybeCloseDerpsOnRebind(ifs));
        self.reset_endpoint_states();
    }

    /// Resets the preferred address for all peers.
    /// This is called when connectivity changes enough that we no longer trust the old routes.
    #[instrument(skip_all, fields(self.name = %self.conn.name))]
    fn reset_endpoint_states(&mut self) {
        for (_, ep) in self.peer_map.endpoints_mut() {
            ep.note_connectivity_change();
        }
    }

    /// Closes and re-binds the UDP sockets.
    /// We consider it successful if we manage to bind the IPv4 socket.
    #[instrument(skip_all, fields(self.name = %self.conn.name))]
    async fn rebind(&mut self, cur_port_fate: CurrentPortFate) -> Result<()> {
        let mut ipv6_addr = None;

        // TODO: rebind does not update the cloned connections in IpStream (and other places)
        // Need to send a message to do so, after successfull changes.

        if let Some(ref mut conn) = self.pconn6 {
            let port = conn.port();
            trace!("IPv6 rebind {} {:?}", port, cur_port_fate);
            // If we were not able to bind ipv6 at program start, dont retry
            if let Err(err) = conn.rebind(port, Network::Ipv6, cur_port_fate).await {
                info!("rebind ignoring IPv6 bind failure: {:?}", err);
            } else {
                ipv6_addr = conn.local_addr().ok();
            }
        }

        let port = self.local_port_v4();
        self.pconn4
            .rebind(port, Network::Ipv4, cur_port_fate)
            .await
            .context("rebind IPv4 failed")?;

        // reread, as it might have changed
        // we can end up with a zero port if std::net::UdpSocket::socket_addr fails
        match self.local_port_v4().try_into() {
            Ok(non_zero_port) => self.port_mapper.update_local_port(non_zero_port),
            Err(_zero_port) => {
                // since the local port might still be the same, don't deactivate port mapping
                debug!("Skipping port mapping on rebind with zero local port");
            }
        }
        let ipv4_addr = self.pconn4.local_addr()?;

        *self.conn.local_addrs.write().unwrap() = (ipv4_addr, ipv6_addr);

        Ok(())
    }

    #[instrument(skip_all, fields(self.name = %self.conn.name))]
    pub async fn set_preferred_port(&mut self, port: u16) {
        let existing_port = self.conn.port.swap(port, Ordering::Relaxed);
        if existing_port == port {
            return;
        }

        if let Err(err) = self.rebind(CurrentPortFate::Drop).await {
            warn!("failed to rebind: {:?}", err);
            return;
        }
        self.reset_endpoint_states();
    }

    fn send_derp_actor(&self, msg: DerpActorMessage) {
        match self.derp_actor_sender.try_send(msg) {
            Ok(_) => {}
            Err(mpsc::error::TrySendError::Closed(_)) => {
                warn!("unable to send to derp actor, already closed");
            }
            Err(mpsc::error::TrySendError::Full(_)) => {
                warn!("dropping message for derp actor, channel is full");
            }
        }
    }

    #[instrument(skip_all)]
    async fn send_disco_message(
        &mut self,
        dst: SendAddr,
        dst_key: key::node::PublicKey,
        msg: disco::Message,
    ) -> Result<bool> {
        debug!("sending disco message to {}: {:?}", dst, msg);
        if self.conn.is_closed() {
            bail!("connection closed");
        }
        let di = get_disco_info(&mut self.disco_info, &self.conn.private_key, &dst_key);
        let seal = di.shared_key.seal(&msg.as_bytes());

        let is_derp = dst.is_derp();
        if is_derp {
            inc!(MagicsockMetrics, send_disco_derp);
        } else {
            inc!(MagicsockMetrics, send_disco_udp);
        }

        let pkt = disco::encode_message(&self.conn.public_key, seal);
        let sent = self.send_addr(dst, Some(&dst_key), pkt.into()).await;
        match sent {
            Ok(0) => {
                // Can't send. (e.g. no IPv6 locally)
                warn!("disco: failed to send {:?} to {}", msg, dst);
                Ok(false)
            }
            Ok(_n) => {
                debug!("disco: sent message to {}", dst);
                if is_derp {
                    inc!(MagicsockMetrics, sent_disco_derp);
                } else {
                    inc!(MagicsockMetrics, sent_disco_udp);
                }
                match msg {
                    disco::Message::Ping(_) => {
                        inc!(MagicsockMetrics, sent_disco_ping);
                    }
                    disco::Message::Pong(_) => {
                        inc!(MagicsockMetrics, sent_disco_pong);
                    }
                    disco::Message::CallMeMaybe(_) => {
                        inc!(MagicsockMetrics, sent_disco_call_me_maybe);
                    }
                }
                Ok(true)
            }
            Err(err) => {
                warn!("disco: failed to send {:?} to {}: {:?}", msg, dst, err);
                Err(err.into())
            }
        }
    }

    /// Sends either to UDP or DERP, depending on the IP.
    #[instrument(skip_all)]
    async fn send_addr(
        &mut self,
        addr: SendAddr,
        pub_key: Option<&key::node::PublicKey>,
        pkt: Bytes,
    ) -> io::Result<usize> {
        match addr {
            SendAddr::Udp(addr) => {
                let transmits = vec![quinn_udp::Transmit {
                    destination: addr,
                    contents: pkt,
                    ecn: None,
                    segment_size: None,
                    src_ip: None, // TODO
                }];
                self.send_raw(addr, transmits).await
            }
            SendAddr::Derp(region) => match pub_key {
                None => Err(io::Error::new(
                    io::ErrorKind::Other,
                    "missing pub key for derp route",
                )),
                Some(pub_key) => {
                    self.send_derp(region, pub_key.clone(), vec![pkt]);
                    Ok(1)
                }
            },
        }
    }

    async fn handle_derp_disco_message(
        &mut self,
        msg: &[u8],
        src: SendAddr,
        derp_node_src: key::node::PublicKey,
    ) -> bool {
        match disco::source_and_box(msg) {
            Some((source, sealed_box)) => {
                self.handle_disco_message(source, sealed_box, src, Some(derp_node_src))
                    .await
            }
            None => false,
        }
    }

    /// Handles a discovery message and reports whether `msg`f was a Tailscale inter-node discovery message.
    ///
    /// For messages received over DERP, the src.ip() will be DERP_MAGIC_IP (with src.port() being the region ID) and the
    /// derp_node_src will be the node key it was received from at the DERP layer. derp_node_src is None when received over UDP.
    #[instrument(skip_all)]
    async fn handle_disco_message(
        &mut self,
        source: [u8; disco::KEY_LEN],
        sealed_box: &[u8],
        src: SendAddr,
        derp_node_src: Option<key::node::PublicKey>,
    ) -> bool {
        debug!("handle_disco_message start {} - {:?}", src, derp_node_src);
        if self.conn.is_closed() {
            return true;
        }

        let sender = key::node::PublicKey::from(source);
        let mut unknown_sender = false;
        if self.peer_map.endpoint_for_node_key(&sender).is_none()
            && self.peer_map.endpoint_for_ip_port_mut(&src).is_none()
        {
            // Disco Ping from unseen endpoint. We will have to add the
            // endpoint later if the message is a ping
            tracing::info!("disco: unknown sender {:?} - {}", sender, src);
            unknown_sender = true;
        }

        // We're now reasonably sure we're expecting communication from
        // this peer, do the heavy crypto lifting to see what they want.

        let di = get_disco_info(&mut self.disco_info, &self.conn.private_key, &sender);
        let payload = di.shared_key.open(sealed_box);
        if payload.is_err() {
            // This might be have been intended for a previous
            // disco key.  When we restart we get a new disco key
            // and old packets might've still been in flight (or
            // scheduled). This is particularly the case for LANs
            // or non-NATed endpoints.
            // Don't log in normal case. Pass on to wireguard, in case
            // it's actually a wireguard packet (super unlikely, but).
            debug!(
                "disco: [{:?}] failed to open box from {:?} (wrong rcpt?) {:?}",
                self.conn.public_key, sender, payload,
            );
            inc!(MagicsockMetrics, recv_disco_bad_key);
            return true;
        }
        let payload = payload.unwrap();
        let dm = disco::Message::from_bytes(&payload);
        debug!("disco: disco.parse = {:?}", dm);

        if dm.is_err() {
            // Couldn't parse it, but it was inside a correctly
            // signed box, so just ignore it, assuming it's from a
            // newer version of Tailscale that we don't
            // understand. Not even worth logging about, lest it
            // be too spammy for old clients.

            inc!(MagicsockMetrics, recv_disco_bad_parse);
            return true;
        }

        let dm = dm.unwrap();
        let is_derp = src.is_derp();
        if is_derp {
            inc!(MagicsockMetrics, recv_disco_derp);
        } else {
            inc!(MagicsockMetrics, recv_disco_udp);
        }

        debug!("got disco message: {:?}", dm);
        match dm {
            disco::Message::Ping(ping) => {
                inc!(MagicsockMetrics, recv_disco_ping);
                // if we get here we got a valid ping from an unknown sender
                // so insert an endpoint for them
                if unknown_sender {
                    self.peer_map.insert_endpoint(EndpointOptions {
                        conn_sender: self.conn.actor_sender.clone(),
                        conn_public_key: self.conn.public_key.clone(),
                        public_key: sender.clone(),
                        derp_addr: src.derp_region(),
                    });
                }
                self.handle_ping(ping, &sender, src, derp_node_src).await;
                true
            }
            disco::Message::Pong(pong) => {
                inc!(MagicsockMetrics, recv_disco_pong);
                if let Some(ep) = self.peer_map.endpoint_for_node_key_mut(&sender) {
                    let (_, insert) = ep
                        .handle_pong_conn(&self.conn.public_key, &pong, di, src)
                        .await;
                    if let Some((src, key)) = insert {
                        self.peer_map.set_node_key_for_ip_port(&src, &key);
                    }
                }
                true
            }
            disco::Message::CallMeMaybe(cm) => {
                inc!(MagicsockMetrics, recv_disco_call_me_maybe);
                if !is_derp || derp_node_src.is_none() {
                    // CallMeMaybe messages should only come via DERP.
                    debug!("[unexpected] CallMeMaybe packets should only come via DERP");
                    return true;
                }
                let node_key = derp_node_src.unwrap();
                match self.peer_map.endpoint_for_node_key_mut(&node_key) {
                    None => {
                        inc!(MagicsockMetrics, recv_disco_call_me_maybe_bad_disco);
                        debug!(
                            "disco: ignoring CallMeMaybe from {:?}; {:?} is unknown",
                            sender, node_key,
                        );
                    }
                    Some(ep) => {
                        info!(
                            "disco: {:?}<-{:?} ({:?})  got call-me-maybe, {} endpoints",
                            self.conn.public_key,
                            ep.public_key(),
                            src,
                            cm.my_number.len()
                        );
                        ep.handle_call_me_maybe(cm).await;
                    }
                }
                true
            }
        }
    }

    /// di is the DiscoInfo of the source of the ping.
    /// derp_node_src is non-zero if the ping arrived via DERP.
    #[instrument(skip_all)]
    async fn handle_ping(
        &mut self,
        dm: disco::Ping,
        sender: &key::node::PublicKey,
        src: SendAddr,
        derp_node_src: Option<key::node::PublicKey>,
    ) {
        let di = get_disco_info(&mut self.disco_info, &self.conn.private_key, sender);
        let likely_heart_beat = Some(src) == di.last_ping_from
            && di
                .last_ping_time
                .map(|s| s.elapsed() < Duration::from_secs(5))
                .unwrap_or_default();
        di.last_ping_from.replace(src);
        di.last_ping_time.replace(Instant::now());
        let is_derp = src.is_derp();

        // If we got a ping over DERP, then derp_node_src is non-zero and we reply
        // over DERP (in which case ip_dst is also a DERP address).
        // But if the ping was over UDP (ip_dst is not a DERP address), then dst_key
        // will be zero here, but that's fine: send_disco_message only requires
        // a dstKey if the dst ip:port is DERP.

        if is_derp {
            assert!(derp_node_src.is_some());
        } else {
            assert!(derp_node_src.is_none());
        }

        let (dst_key, insert) = match derp_node_src {
            Some(dst_key) => {
                // From Derp
                if let Some(ep) = self.peer_map.endpoint_for_node_key_mut(&dst_key) {
                    if ep.add_candidate_endpoint(src, dm.tx_id) {
                        debug!("disco: ping got duplicate endpoint {} - {}", src, dm.tx_id);
                        return;
                    }
                    (dst_key.clone(), true)
                } else {
                    (dst_key.clone(), false)
                }
            }
            None => {
                if let Some(ep) = self.peer_map.endpoint_for_node_key_mut(&di.node_key) {
                    if ep.add_candidate_endpoint(src, dm.tx_id) {
                        debug!("disco: ping got duplicate endpoint {} - {}", src, dm.tx_id);
                        return;
                    }
                    (di.node_key.clone(), true)
                } else {
                    (di.node_key.clone(), false)
                }
            }
        };

        if insert {
            self.peer_map.set_node_key_for_ip_port(&src, &dst_key);
        }

        if !likely_heart_beat {
            info!(
                "disco: {:?}<-{:?} ({dst_key:?}, {src:?})  got ping tx={:?}",
                self.conn.public_key, di.node_key, dm.tx_id
            );
        }

        let ip_dst = src;
        let pong = disco::Message::Pong(disco::Pong {
            tx_id: dm.tx_id,
            src: src.as_socket_addr(),
        });
        if let Err(err) = self.send_disco_message(ip_dst, dst_key, pong).await {
            warn!("disco: failed to send message to {ip_dst}: {err:?}");
        }
    }

    fn set_derp_map(&self, dm: Option<DerpMap>) {
        self.send_derp_actor(DerpActorMessage::SetDerpMap(dm));
    }

    #[instrument(skip_all)]
    fn set_network_map(&mut self, nm: netmap::NetworkMap) {
        if self.conn.is_closed() {
            return;
        }

        // Update self.net_map regardless, before the following early return.
        let prior_netmap = self.net_map.replace(nm);

        if prior_netmap.is_some()
            && prior_netmap.as_ref().unwrap().peers == self.net_map.as_ref().unwrap().peers
        {
            // The rest of this function is all adjusting state for peers that have
            // changed. But if the set of peers is equal no need to do anything else.
            return;
        }

        info!(
            "got updated network map; {} peers",
            self.net_map.as_ref().unwrap().peers.len()
        );

        // Try a pass of just inserting missing endpoints. If the set of nodes is the same,
        // this is an efficient alloc-free update. If the set of nodes is different, we'll
        // remove moribund nodes in the next step below.
        for n in &self.net_map.as_ref().unwrap().peers {
            if self.peer_map.endpoint_for_node_key(&n.key).is_none() {
                info!(
                    "inserting endpoint {:?} - {:?} {:#?} {:#?}",
                    self.conn.public_key,
                    n.key.clone(),
                    self.peer_map,
                    n,
                );
                self.peer_map.insert_endpoint(EndpointOptions {
                    conn_sender: self.conn.actor_sender.clone(),
                    conn_public_key: self.conn.public_key.clone(),
                    public_key: n.key.clone(),
                    derp_addr: n.derp,
                });
            }

            if let Some(ep) = self.peer_map.endpoint_for_node_key_mut(&n.key) {
                ep.update_from_node(n);
                let id = ep.id;
                for endpoint in &n.endpoints {
                    self.peer_map
                        .set_endpoint_for_ip_port(&SendAddr::Udp(*endpoint), id);
                }
            }
        }

        // If the set of nodes changed since the last set_network_map, the
        // insert loop just above made self.peer_map contain the union of the
        // old and new peers - which will be larger than the set from the
        // current netmap. If that happens, go through the allocful
        // deletion path to clean up moribund nodes.
        if self.peer_map.node_count() != self.net_map.as_ref().unwrap().peers.len() {
            let keep: HashSet<_> = self
                .net_map
                .as_ref()
                .unwrap()
                .peers
                .iter()
                .map(|n| n.key.clone())
                .collect();

            let mut to_delete = Vec::new();
            for (id, ep) in self.peer_map.endpoints() {
                if !keep.contains(ep.public_key()) {
                    to_delete.push(*id);
                }
            }

            for id in to_delete {
                self.peer_map.delete_endpoint(id);
            }
        }
    }

    /// Returns the current IPv4 listener's port number.
    fn local_port_v4(&self) -> u16 {
        self.pconn4.port()
    }

    #[instrument(skip_all)]
    async fn send_raw(
        &self,
        addr: SocketAddr,
        mut transmits: Vec<quinn_udp::Transmit>,
    ) -> io::Result<usize> {
        debug!("send_raw: {} packets", transmits.len());

        if addr.is_ipv6() && self.pconn6.is_none() {
            return Err(io::Error::new(io::ErrorKind::Other, "no IPv6 connection"));
        }

        let conn = if addr.is_ipv6() {
            self.pconn6.as_ref().unwrap()
        } else {
            &self.pconn4
        };

        if transmits.iter().any(|t| t.destination != addr) {
            for t in &mut transmits {
                t.destination = addr;
            }
        }
        let sum =
            futures::future::poll_fn(|cx| conn.poll_send(&self.udp_state, cx, &transmits)).await?;
        let total_bytes: u64 = transmits
            .iter()
            .take(sum)
            .map(|x| x.contents.len() as u64)
            .sum();
        if addr.is_ipv6() {
            inc_by!(MagicsockMetrics, send_ipv6, total_bytes);
        } else {
            inc_by!(MagicsockMetrics, send_ipv4, total_bytes);
        }

        debug!("sent {} packets to {}", sum, addr);
        debug_assert!(
            sum <= transmits.len(),
            "too many msgs {} > {}",
            sum,
            transmits.len()
        );

        Ok(sum)
    }
}

/// Returns the previous or new DiscoInfo for `k`.
fn get_disco_info<'a>(
    disco_info: &'a mut HashMap<key::node::PublicKey, DiscoInfo>,
    node_private: &key::node::SecretKey,
    k: &key::node::PublicKey,
) -> &'a mut DiscoInfo {
    if !disco_info.contains_key(k) {
        let shared_key = node_private.shared(k);
        disco_info.insert(
            k.clone(),
            DiscoInfo {
                node_key: k.clone(),
                shared_key,
                last_ping_from: None,
                last_ping_time: None,
            },
        );
    }

    disco_info.get_mut(k).unwrap()
}

fn new_re_stun_timer() -> time::Interval {
    // Pick a random duration between 20 and 26 seconds (just under 30s,
    // a common UDP NAT timeout on Linux,etc)
    let mut rng = rand::thread_rng();
    let d: Duration = rng.gen_range(Duration::from_secs(20)..=Duration::from_secs(26));
    debug!("scheduling periodic_stun to run in {}s", d.as_secs());
    time::interval_at(time::Instant::now() + d, d)
}

/// Initial connection setup.
async fn bind(port: u16) -> Result<(RebindingUdpConn, Option<RebindingUdpConn>)> {
    let ip6_port = if port != 0 { port + 1 } else { 0 };
    let pconn6 = match RebindingUdpConn::bind(ip6_port, Network::Ipv6).await {
        Ok(conn) => Some(conn),
        Err(err) => {
            info!("rebind ignoring IPv6 bind failure: {:?}", err);
            None
        }
    };

    let pconn4 = RebindingUdpConn::bind(port, Network::Ipv4)
        .await
        .context("rebind IPv4 failed")?;

    Ok((pconn4, pconn6))
}

fn log_endpoint_change(endpoints: &[cfg::Endpoint]) {
    debug!("endpoints changed: {}", {
        let mut s = String::new();
        for (i, ep) in endpoints.iter().enumerate() {
            if i > 0 {
                s += ", ";
            }
            s += &format!("{} ({})", ep.addr, ep.typ);
        }
        s
    });
}

/// Addresses to which to which we can send. This is either a UDP or a derp address.
#[derive(Debug, Clone, Copy, PartialEq, Eq, Hash)]
pub enum SendAddr {
    /// UDP, the ip addr.
    Udp(SocketAddr),
    /// Derp, region id.
    Derp(u16),
}

impl SendAddr {
    pub fn is_derp(&self) -> bool {
        matches!(self, Self::Derp(_))
    }

    pub fn as_udp(&self) -> Option<&SocketAddr> {
        match self {
            Self::Derp(_) => None,
            Self::Udp(addr) => Some(addr),
        }
    }

    pub fn derp_region(&self) -> Option<u16> {
        match self {
            Self::Derp(region) => Some(*region),
            Self::Udp(_) => None,
        }
    }

    /// Returns the mapped version or the actual `SocketAddr`.
    pub fn as_socket_addr(&self) -> SocketAddr {
        match self {
            Self::Derp(region) => SocketAddr::new(DERP_MAGIC_IP, *region),
            Self::Udp(addr) => *addr,
        }
    }
}

impl PartialEq<SocketAddr> for SendAddr {
    fn eq(&self, other: &SocketAddr) -> bool {
        match self {
            Self::Derp(_) => false,
            Self::Udp(addr) => addr.eq(other),
        }
    }
}

impl Display for SendAddr {
    fn fmt(&self, f: &mut std::fmt::Formatter<'_>) -> std::fmt::Result {
        match self {
            SendAddr::Derp(id) => write!(f, "Derp({})", id),
            SendAddr::Udp(addr) => write!(f, "UDP({})", addr),
        }
    }
}

/// A simple iterator to group [`Transmit`]s by destination.
///
/// [`Transmit`]: quinn_udp::Transmit
struct TransmitIter<'a> {
    transmits: &'a [quinn_udp::Transmit],
    offset: usize,
}

impl<'a> TransmitIter<'a> {
    fn new(transmits: &'a [quinn_udp::Transmit]) -> Self {
        TransmitIter {
            transmits,
            offset: 0,
        }
    }
}

impl Iterator for TransmitIter<'_> {
    type Item = Vec<quinn_udp::Transmit>;

    fn next(&mut self) -> Option<Self::Item> {
        if self.offset == self.transmits.len() {
            return None;
        }
        let current_dest = &self.transmits[self.offset].destination;
        let mut end = self.offset;
        for t in &self.transmits[self.offset..] {
            if current_dest != &t.destination {
                break;
            }
            end += 1;
        }

        let out = self.transmits[self.offset..end].to_vec();
        self.offset = end;
        Some(out)
    }
}

/// Splits a packet into its component items.
pub struct PacketSplitIter {
    bytes: Bytes,
}

impl PacketSplitIter {
    /// Create a new PacketSplitIter from a packet.
    ///
    /// Returns an error if the packet is too big.
    pub fn new(bytes: Bytes) -> Self {
        Self { bytes }
    }

    fn fail(&mut self) -> Option<std::io::Result<Bytes>> {
        self.bytes.clear();
        Some(Err(std::io::Error::new(
            std::io::ErrorKind::UnexpectedEof,
            "",
        )))
    }
}

impl Iterator for PacketSplitIter {
    type Item = std::io::Result<Bytes>;

    fn next(&mut self) -> Option<Self::Item> {
        use bytes::Buf;
        if self.bytes.has_remaining() {
            if self.bytes.remaining() < 2 {
                return self.fail();
            }
            let len = self.bytes.get_u16_le() as usize;
            if self.bytes.remaining() < len {
                return self.fail();
            }
            let item = self.bytes.split_to(len);
            Some(Ok(item))
        } else {
            None
        }
    }
}

/// The fake address used by the QUIC layer to address a peer.
///
/// You can consider this as nothing more than a lookup key for a peer the [`Conn`] knows
/// about.
///
/// [`Conn`] can reach a peer by several real socket addresses, or maybe even via the derper
/// relay.  The QUIC layer however needs to address a peer by a stable [`SocketAddr`] so
/// that normal socket APIs can function.  Thus when a new peer is introduced to a [`Conn`]
/// it is given a new fake address.  This is the type of that address.
///
/// It is but a newtype.  And in our QUIC-facing socket APIs like [`AsyncUdpSocket`] it
/// comes in as the inner [`SocketAddr`], in those interfaces we have to be careful to do
/// the conversion to this type.
#[derive(Debug, Copy, Clone, PartialEq, Eq, Hash)]
pub(crate) struct QuicMappedAddr(SocketAddr);

/// Counter to always generate unique addresses for [`QuicMappedAddr`].
static ADDR_COUNTER: AtomicU64 = AtomicU64::new(0);

impl QuicMappedAddr {
    /// The Prefix/L of our Unique Local Addresses.
    const ADDR_PREFIXL: u8 = 0xfd;
    /// The Global ID used in our Unique Local Addresses.
    const ADDR_GLOBAL_ID: [u8; 5] = [21, 7, 10, 81, 11];
    /// The Subnet ID used in our Unique Local Addresses.
    const ADDR_SUBNET: [u8; 2] = [0; 2];

    /// Generates a globally unique fake UDP address.
    ///
    /// This generates and IPv6 Unique Local Address according to RFC 4193.
    pub(crate) fn generate() -> Self {
        let mut addr = [0u8; 16];
        addr[0] = Self::ADDR_PREFIXL;
        addr[1..6].copy_from_slice(&Self::ADDR_GLOBAL_ID);
        addr[6..8].copy_from_slice(&Self::ADDR_SUBNET);

        let counter = ADDR_COUNTER.fetch_add(1, Ordering::Relaxed);
        addr[8..16].copy_from_slice(&counter.to_be_bytes());

        Self(SocketAddr::new(IpAddr::V6(Ipv6Addr::from(addr)), 12345))
    }
}

impl std::fmt::Display for QuicMappedAddr {
    fn fmt(&self, f: &mut std::fmt::Formatter) -> std::fmt::Result {
        write!(f, "QuicMappedAddr({})", self.0)
    }
}

#[cfg(test)]
pub(crate) mod tests {
    use anyhow::Context;
    use rand::RngCore;
    use std::net::Ipv4Addr;
    use tokio::{net, sync, task::JoinSet};
    use tracing::{debug_span, Instrument};
    use tracing_subscriber::{prelude::*, EnvFilter};

    use super::*;
    use crate::{
        hp::{
            derp::{DerpNode, DerpRegion, UseIpv4, UseIpv6},
            stun,
        },
        tls, MagicEndpoint,
    };

    fn make_transmit(destination: SocketAddr) -> quinn_udp::Transmit {
        quinn_udp::Transmit {
            destination,
            ecn: None,
            contents: destination.to_string().into(),
            segment_size: None,
            src_ip: None,
        }
    }

    #[test]
    fn test_transmit_iter() {
        let transmits = vec![
            make_transmit(SocketAddr::new(Ipv4Addr::LOCALHOST.into(), 1)),
            make_transmit(SocketAddr::new(Ipv4Addr::LOCALHOST.into(), 2)),
            make_transmit(SocketAddr::new(Ipv4Addr::LOCALHOST.into(), 2)),
            make_transmit(SocketAddr::new(Ipv4Addr::LOCALHOST.into(), 1)),
            make_transmit(SocketAddr::new(Ipv4Addr::LOCALHOST.into(), 3)),
            make_transmit(SocketAddr::new(Ipv4Addr::LOCALHOST.into(), 3)),
        ];

        let groups: Vec<_> = TransmitIter::new(&transmits).collect();
        dbg!(&groups);
        assert_eq!(groups.len(), 4);
        assert_eq!(groups[0].len(), 1);
        assert_eq!(groups[1].len(), 2);
        assert_eq!(groups[2].len(), 1);
        assert_eq!(groups[3].len(), 2);

        let transmits = vec![
            make_transmit(SocketAddr::new(Ipv4Addr::LOCALHOST.into(), 1)),
            make_transmit(SocketAddr::new(Ipv4Addr::LOCALHOST.into(), 1)),
        ];

        let groups: Vec<_> = TransmitIter::new(&transmits).collect();
        dbg!(&groups);
        assert_eq!(groups.len(), 1);
        assert_eq!(groups[0].len(), 2);
    }

    async fn pick_port() -> u16 {
        let conn = net::UdpSocket::bind("127.0.0.1:0").await.unwrap();
        conn.local_addr().unwrap().port()
    }

    /// Returns a new Conn.
    async fn new_test_conn() -> Conn {
        let port = pick_port().await;
        Conn::new(Options {
            port,
            ..Default::default()
        })
        .await
        .unwrap()
    }

    #[tokio::test]
    async fn test_rebind_stress_single_thread() {
        rebind_stress().await;
    }

    #[tokio::test(flavor = "multi_thread")]
    async fn test_rebind_stress_multi_thread() {
        rebind_stress().await;
    }

    async fn rebind_stress() {
        let c = new_test_conn().await;

        let (cancel, mut cancel_r) = sync::oneshot::channel();

        let conn = c.clone();
        let t = tokio::task::spawn(async move {
            let mut buff = vec![0u8; 1500];
            let mut buffs = [io::IoSliceMut::new(&mut buff)];
            let mut meta = [quinn_udp::RecvMeta::default()];
            loop {
                tokio::select! {
                    _ = &mut cancel_r => {
                        println!("cancel");
                        return anyhow::Ok(());
                    }
                    res = futures::future::poll_fn(|cx| conn.poll_recv(cx, &mut buffs, &mut meta)) => {
                        println!("poll_recv");
                        if res.is_err() {
                            println!("failed to poll_recv: {:?}", res);
                        }
                        res?;
                    }
                }
            }
        });

        let conn = c.clone();
        let t1 = tokio::task::spawn(async move {
            for i in 0..2000 {
                println!("[t1] rebind {}", i);
                conn.rebind_all().await;
            }
        });

        let conn = c.clone();
        let t2 = tokio::task::spawn(async move {
            for i in 0..2000 {
                println!("[t2] rebind {}", i);
                conn.rebind_all().await;
            }
        });

        t1.await.unwrap();
        t2.await.unwrap();

        cancel.send(()).unwrap();
        t.await.unwrap().unwrap();

        c.close().await.unwrap();
    }

    struct Devices {
        stun_ip: IpAddr,
    }

    pub async fn run_derp_and_stun(
        stun_ip: IpAddr,
    ) -> Result<(DerpMap, impl FnOnce() -> BoxFuture<'static, ()>)> {
        // TODO: pass a mesh_key?

        let server_key = key::node::SecretKey::generate();
        let tls_config = crate::hp::derp::http::make_tls_config();
        let server = crate::hp::derp::http::ServerBuilder::new("127.0.0.1:0".parse().unwrap())
            .secret_key(Some(server_key))
            .tls_config(Some(tls_config))
            .spawn()
            .await?;

        let https_addr = server.addr();
        println!("DERP listening on {:?}", https_addr);

        let (stun_addr, _, stun_cleanup) = stun::test::serve(stun_ip).await?;
        let m = DerpMap {
            regions: [(
                1,
                DerpRegion {
                    region_id: 1,
                    region_code: "test".into(),
                    nodes: vec![DerpNode {
                        name: "t1".into(),
                        region_id: 1,
                        // In test mode, the DERP client does not validate HTTPS certs, so the host
                        // name is irrelevant, but the port is used.
                        url: format!("https://test-node.invalid:{}", https_addr.port())
                            .parse()
                            .unwrap(),
                        stun_only: false,
                        stun_port: stun_addr.port(),
                        ipv4: UseIpv4::Some("127.0.0.1".parse().unwrap()),
                        ipv6: UseIpv6::TryDns,
                        stun_test_ip: Some(stun_addr.ip()),
                    }],
                    avoid: false,
                },
            )]
            .into_iter()
            .collect(),
        };

        let cleanup = move || {
            Box::pin(async move {
                println!("CLEANUP");
                stun_cleanup.send(()).unwrap();
                server.shutdown().await;
            }) as BoxFuture<'static, ()>
        };

        Ok((m, cleanup))
    }

    /// Magicsock plus wrappers for sending packets
    #[derive(Clone)]
    struct MagicStack {
        ep_ch: flume::Receiver<Vec<cfg::Endpoint>>,
        keypair: tls::Keypair,
        endpoint: MagicEndpoint,
    }

    const ALPN: [u8; 9] = *b"n0/test/1";

    impl MagicStack {
        async fn new(derp_map: DerpMap) -> Result<Self> {
            let (on_derp_s, mut on_derp_r) = mpsc::channel(8);
            let (ep_s, ep_r) = flume::bounded(16);

            let keypair = tls::Keypair::generate();

            let mut transport_config = quinn::TransportConfig::default();
            transport_config.max_idle_timeout(Some(Duration::from_secs(10).try_into().unwrap()));

            let endpoint = MagicEndpoint::builder()
                .keypair(keypair.clone())
                .on_endpoints(Box::new(move |eps: &[cfg::Endpoint]| {
                    let _ = ep_s.send(eps.to_vec());
                }))
                .on_derp_active(Box::new(move || {
                    on_derp_s.try_send(()).ok();
                }))
                .transport_config(transport_config)
                .derp_map(Some(derp_map))
                .alpns(vec![ALPN.to_vec()])
                .bind(0)
                .await?;

            tokio::time::timeout(Duration::from_secs(10), on_derp_r.recv())
                .await
                .context("wait for derp connection")?;

            Ok(Self {
                ep_ch: ep_r,
                keypair,
                endpoint,
            })
        }

        async fn tracked_endpoints(&self) -> Vec<key::node::PublicKey> {
            self.endpoint
                .conn()
                .tracked_endpoints()
                .await
                .unwrap_or_default()
                .into_iter()
                .map(|ep| ep.public_key)
                .collect()
        }

        fn public(&self) -> key::node::PublicKey {
            let key: key::node::SecretKey = self.keypair.secret().clone().into();
            key.public_key()
        }
    }

    /// Monitors endpoint changes and plumbs things together.
    async fn mesh_stacks(stacks: Vec<MagicStack>) -> Result<impl FnOnce()> {
        // Serialize all reconfigurations globally, just to keep things simpler.
        let eps = Arc::new(Mutex::new(vec![Vec::new(); stacks.len()]));

        async fn build_netmap(
            eps: &[Vec<cfg::Endpoint>],
            ms: &[MagicStack],
            my_idx: usize,
        ) -> netmap::NetworkMap {
            let mut peers = Vec::new();

            for (i, peer) in ms.iter().enumerate() {
                if i == my_idx {
                    continue;
                }
                if eps[i].is_empty() {
                    continue;
                }

                let addresses = vec![Ipv4Addr::new(1, 0, 0, (i + 1) as u8).into()];
                peers.push(cfg::Node {
                    addresses: addresses.clone(),
                    name: Some(format!("node{}", i + 1)),
                    key: peer.public(),
                    endpoints: eps[i].iter().map(|ep| ep.addr).collect(),
                    derp: Some(1),
                });
            }

            netmap::NetworkMap { peers }
        }

        async fn update_eps(
            eps: Arc<Mutex<Vec<Vec<cfg::Endpoint>>>>,
            ms: &[MagicStack],
            my_idx: usize,
            new_eps: Vec<cfg::Endpoint>,
        ) {
            let eps = &mut *eps.lock().await;
            eps[my_idx] = new_eps;

            for (i, m) in ms.iter().enumerate() {
                let nm = build_netmap(eps, ms, i).await;
                let _ = m.endpoint.conn().set_network_map(nm).await;
            }
        }

        let mut tasks = JoinSet::new();

        for (my_idx, m) in stacks.iter().enumerate() {
            let m = m.clone();
            let eps = eps.clone();
            let stacks = stacks.clone();
            tasks.spawn(async move {
                loop {
                    tokio::select! {
                        res = m.ep_ch.recv_async() => match res {
                            Ok(new_eps) => {
                                debug!("conn{} endpoints update: {:?}", my_idx + 1, new_eps);
                                update_eps(eps.clone(), &stacks, my_idx, new_eps).await;
                            }
                            Err(err) => {
                                warn!("err: {:?}", err);
                                break;
                            }
                        }
                    }
                }
            });
        }

        Ok(move || {
            tasks.abort_all();
        })
    }

    pub fn setup_logging() {
        tracing_subscriber::registry()
            .with(tracing_subscriber::fmt::layer().with_writer(std::io::stderr))
            .with(EnvFilter::from_default_env())
            .try_init()
            .ok();
    }

    #[tokio::test(flavor = "multi_thread")]
    async fn test_two_devices_roundtrip_quinn_magic() -> Result<()> {
        setup_logging();

        let devices = Devices {
            stun_ip: "127.0.0.1".parse()?,
        };

        let (derp_map, cleanup) = run_derp_and_stun(devices.stun_ip).await?;

        let m1 = MagicStack::new(derp_map.clone()).await?;
        let m2 = MagicStack::new(derp_map.clone()).await?;

        let cleanup_mesh = mesh_stacks(vec![m1.clone(), m2.clone()]).await?;

        // Wait for magicsock to be told about peers from mesh_stacks.
        let m1t = m1.clone();
        let m2t = m2.clone();
        time::timeout(Duration::from_secs(10), async move {
            loop {
                let ab = m1t.tracked_endpoints().await.contains(&m2t.public());
                let ba = m2t.tracked_endpoints().await.contains(&m1t.public());
                if ab && ba {
                    break;
                }
            }
        })
        .await
        .context("failed to connect peers")?;

        // msg from  m2 -> m1
        macro_rules! roundtrip {
            ($a:expr, $b:expr, $msg:expr) => {
                let a = $a.clone();
                let b = $b.clone();
                let a_name = stringify!($a);
                let b_name = stringify!($b);
                println!("{} -> {} ({} bytes)", a_name, b_name, $msg.len());
                println!("[{}] {:?}", a_name, a.endpoint.local_addr());
                println!("[{}] {:?}", b_name, b.endpoint.local_addr());

                let a_addr = b.endpoint.conn().get_mapping_addr(&a.public()).await.unwrap();
                let b_addr = a.endpoint.conn().get_mapping_addr(&b.public()).await.unwrap();
                let b_peer_id = b.endpoint.peer_id();

                println!("{}: {}, {}: {}", a_name, a_addr, b_name, b_addr);

                let b_span = debug_span!("receiver", b_name, %b_addr);
                let b_task = tokio::task::spawn(
                    async move {
                        println!("[{}] accepting conn", b_name);
                        let conn = b.endpoint.accept().await.expect("no conn");

                        println!("[{}] connecting", b_name);
                        let conn = conn
                            .await
                            .with_context(|| format!("[{}] connecting", b_name))?;
                        println!("[{}] accepting bi", b_name);
                        let (mut send_bi, mut recv_bi) = conn
                            .accept_bi()
                            .await
                            .with_context(|| format!("[{}] accepting bi", b_name))?;

                        println!("[{}] reading", b_name);
                        let val = recv_bi
                            .read_to_end(usize::MAX)
                            .await
                            .with_context(|| format!("[{}] reading to end", b_name))?;

                        println!("[{}] replying", b_name);
                        for chunk in val.chunks(12) {
                            send_bi
                                .write_all(chunk)
                                .await
                                .with_context(|| format!("[{}] sending chunk", b_name))?;
                        }

                        println!("[{}] finishing", b_name);
                        send_bi
                            .finish()
                            .await
                            .with_context(|| format!("[{}] finishing", b_name))?;

                        let stats = conn.stats();
                        println!("[{}] stats: {:#?}", a_name, stats);
                        assert!(stats.path.lost_packets < 10, "[{}] should not loose many packets", b_name);

                        println!("[{}] close", b_name);
                        conn.close(0u32.into(), b"done");
                        println!("[{}] closed", b_name);

                        Ok::<_, anyhow::Error>(())
                    }
                    .instrument(b_span),
                );

                let a_span = debug_span!("sender", a_name, %a_addr);
                async move {
                    println!("[{}] connecting to {}", a_name, b_addr);
                    let conn = a
                        .endpoint
                        .connect(b_peer_id, &ALPN, &[b_addr])
                        .await
                        .with_context(|| format!("[{}] connect", a_name))?;

                    println!("[{}] opening bi", a_name);
                    let (mut send_bi, mut recv_bi) = conn
                        .open_bi()
                        .await
                        .with_context(|| format!("[{}] open bi", a_name))?;

                    println!("[{}] writing message", a_name);
                    send_bi
                        .write_all(&$msg[..])
                        .await
                        .with_context(|| format!("[{}] write all", a_name))?;

                    println!("[{}] finishing", a_name);
                    send_bi
                        .finish()
                        .await
                        .with_context(|| format!("[{}] finish", a_name))?;

                    println!("[{}] reading_to_end", a_name);
                    let val = recv_bi
                        .read_to_end(usize::MAX)
                        .await
                        .with_context(|| format!("[{}]", a_name))?;
                    anyhow::ensure!(
                        val == $msg,
                        "expected {}, got {}",
                        hex::encode($msg),
                        hex::encode(val)
                    );

                    let stats = conn.stats();
                    println!("[{}] stats: {:#?}", a_name, stats);
                    assert!(stats.path.lost_packets < 10, "[{}] should not loose many packets", a_name);

                    println!("[{}] close", a_name);
                    conn.close(0u32.into(), b"done");
                    println!("[{}] wait idle", a_name);
                    a.endpoint.endpoint().wait_idle().await;
                    println!("[{}] waiting for channel", a_name);
                    b_task.await??;
                    Ok(())
                }
                .instrument(a_span)
                .await?;
            };
        }

        for i in 0..10 {
            println!("-- round {}", i + 1);
            roundtrip!(m1, m2, b"hello m1");
            roundtrip!(m2, m1, b"hello m2");

            println!("-- larger data");
            let mut data = vec![0u8; 10 * 1024];
            rand::thread_rng().fill_bytes(&mut data);
            roundtrip!(m1, m2, data);

            let mut data = vec![0u8; 10 * 1024];
            rand::thread_rng().fill_bytes(&mut data);
            roundtrip!(m2, m1, data);
        }

        println!("cleaning up");
        cleanup().await;
        cleanup_mesh();
        Ok(())
    }

    #[tokio::test(flavor = "multi_thread")]
    async fn test_two_devices_setup_teardown() -> Result<()> {
        setup_logging();

        let devices = Devices {
            stun_ip: "127.0.0.1".parse()?,
        };

        for _ in 0..10 {
            let (derp_map, cleanup) = run_derp_and_stun(devices.stun_ip).await?;
            println!("setting up magic stack");
            let m1 = MagicStack::new(derp_map.clone()).await?;
            let m2 = MagicStack::new(derp_map.clone()).await?;

            let cleanup_mesh = mesh_stacks(vec![m1.clone(), m2.clone()]).await?;

            // Wait for magicsock to be told about peers from mesh_stacks.
            println!("waiting for connection");
            let m1t = m1.clone();
            let m2t = m2.clone();
            time::timeout(Duration::from_secs(10), async move {
                loop {
                    let ab = m1t.tracked_endpoints().await.contains(&m2t.public());
                    let ba = m2t.tracked_endpoints().await.contains(&m1t.public());
                    if ab && ba {
                        break;
                    }
                }
            })
            .await
            .context("failed to connect peers")?;

            println!("closing endpoints");
            m1.endpoint.close(0u32.into(), b"done").await?;
            m2.endpoint.close(0u32.into(), b"done").await?;

            assert!(m1.endpoint.conn().is_closed());
            assert!(m2.endpoint.conn().is_closed());

            println!("cleaning up");
            cleanup().await;
            cleanup_mesh();
        }
        Ok(())
    }

    #[tokio::test]
    async fn test_two_devices_roundtrip_quinn_raw() -> Result<()> {
        setup_logging();

        let make_conn = |addr: SocketAddr| -> anyhow::Result<quinn::Endpoint> {
            let key = key::node::SecretKey::generate();
            let conn = std::net::UdpSocket::bind(addr)?;

            let tls_server_config =
                tls::make_server_config(&key.clone().into(), vec![ALPN.to_vec()], false)?;
            let mut server_config = quinn::ServerConfig::with_crypto(Arc::new(tls_server_config));
            let mut transport_config = quinn::TransportConfig::default();
            transport_config.keep_alive_interval(Some(Duration::from_secs(5)));
            transport_config.max_idle_timeout(Some(Duration::from_secs(10).try_into().unwrap()));
            server_config.transport_config(Arc::new(transport_config));
            let mut quic_ep = quinn::Endpoint::new(
                quinn::EndpointConfig::default(),
                Some(server_config),
                conn,
                Arc::new(quinn::TokioRuntime),
            )?;

            let tls_client_config =
                tls::make_client_config(&key.into(), None, vec![ALPN.to_vec()], false)?;
            let mut client_config = quinn::ClientConfig::new(Arc::new(tls_client_config));
            let mut transport_config = quinn::TransportConfig::default();
            transport_config.max_idle_timeout(Some(Duration::from_secs(10).try_into().unwrap()));
            client_config.transport_config(Arc::new(transport_config));
            quic_ep.set_default_client_config(client_config);

            Ok(quic_ep)
        };

        let m1 = make_conn("127.0.0.1:8770".parse().unwrap())?;
        let m2 = make_conn("127.0.0.1:8771".parse().unwrap())?;

        // msg from  a -> b
        macro_rules! roundtrip {
            ($a:expr, $b:expr, $msg:expr) => {
                let a = $a.clone();
                let b = $b.clone();
                let a_name = stringify!($a);
                let b_name = stringify!($b);
                println!("{} -> {} ({} bytes)", a_name, b_name, $msg.len());

                let a_addr = a.local_addr()?;
                let b_addr = b.local_addr()?;

                println!("{}: {}, {}: {}", a_name, a_addr, b_name, b_addr);

                let b_task = tokio::task::spawn(async move {
                    println!("[{}] accepting conn", b_name);
                    let conn = b.accept().await.expect("no conn");
                    println!("[{}] connecting", b_name);
                    let conn = conn
                        .await
                        .with_context(|| format!("[{}] connecting", b_name))?;
                    println!("[{}] accepting bi", b_name);
                    let (mut send_bi, mut recv_bi) = conn
                        .accept_bi()
                        .await
                        .with_context(|| format!("[{}] accepting bi", b_name))?;

                    println!("[{}] reading", b_name);
                    let val = recv_bi
                        .read_to_end(usize::MAX)
                        .await
                        .with_context(|| format!("[{}] reading to end", b_name))?;
                    println!("[{}] finishing", b_name);
                    send_bi
                        .finish()
                        .await
                        .with_context(|| format!("[{}] finishing", b_name))?;

                    println!("[{}] close", b_name);
                    conn.close(0u32.into(), b"done");
                    println!("[{}] closed", b_name);

                    Ok::<_, anyhow::Error>(val)
                });

                println!("[{}] connecting to {}", a_name, b_addr);
                let conn = a
                    .connect(b_addr, "localhost")?
                    .await
                    .with_context(|| format!("[{}] connect", a_name))?;

                println!("[{}] opening bi", a_name);
                let (mut send_bi, mut recv_bi) = conn
                    .open_bi()
                    .await
                    .with_context(|| format!("[{}] open bi", a_name))?;
                println!("[{}] writing message", a_name);
                send_bi
                    .write_all(&$msg[..])
                    .await
                    .with_context(|| format!("[{}] write all", a_name))?;

                println!("[{}] finishing", a_name);
                send_bi
                    .finish()
                    .await
                    .with_context(|| format!("[{}] finish", a_name))?;

                println!("[{}] reading_to_end", a_name);
                let _ = recv_bi
                    .read_to_end(usize::MAX)
                    .await
                    .with_context(|| format!("[{}]", a_name))?;
                println!("[{}] close", a_name);
                conn.close(0u32.into(), b"done");
                println!("[{}] wait idle", a_name);
                a.wait_idle().await;

                drop(send_bi);

                // make sure the right values arrived
                println!("[{}] waiting for channel", a_name);
                let val = b_task.await??;
                anyhow::ensure!(
                    val == $msg,
                    "expected {}, got {}",
                    hex::encode($msg),
                    hex::encode(val)
                );
            };
        }

        for i in 0..10 {
            println!("-- round {}", i + 1);
            roundtrip!(m1, m2, b"hello m1");
            roundtrip!(m2, m1, b"hello m2");

            println!("-- larger data");

            let mut data = vec![0u8; 10 * 1024];
            rand::thread_rng().fill_bytes(&mut data);
            roundtrip!(m1, m2, data);
            roundtrip!(m2, m1, data);
        }

        Ok(())
    }

    #[tokio::test]
    async fn test_two_devices_roundtrip_quinn_rebinding_conn() -> Result<()> {
        setup_logging();

        async fn make_conn(addr: SocketAddr) -> anyhow::Result<quinn::Endpoint> {
            let key = key::node::SecretKey::generate();
            let conn = RebindingUdpConn::bind(addr.port(), addr.ip().into()).await?;

            let tls_server_config =
                tls::make_server_config(&key.clone().into(), vec![ALPN.to_vec()], false)?;
            let mut server_config = quinn::ServerConfig::with_crypto(Arc::new(tls_server_config));
            let mut transport_config = quinn::TransportConfig::default();
            transport_config.keep_alive_interval(Some(Duration::from_secs(5)));
            transport_config.max_idle_timeout(Some(Duration::from_secs(10).try_into().unwrap()));
            server_config.transport_config(Arc::new(transport_config));
            let mut quic_ep = quinn::Endpoint::new_with_abstract_socket(
                quinn::EndpointConfig::default(),
                Some(server_config),
                conn,
                Arc::new(quinn::TokioRuntime),
            )?;

            let tls_client_config =
                tls::make_client_config(&key.clone().into(), None, vec![ALPN.to_vec()], false)?;
            let mut client_config = quinn::ClientConfig::new(Arc::new(tls_client_config));
            let mut transport_config = quinn::TransportConfig::default();
            transport_config.max_idle_timeout(Some(Duration::from_secs(10).try_into().unwrap()));
            client_config.transport_config(Arc::new(transport_config));
            quic_ep.set_default_client_config(client_config);

            Ok(quic_ep)
        }

        let m1 = make_conn("127.0.0.1:7770".parse().unwrap()).await?;
        let m2 = make_conn("127.0.0.1:7771".parse().unwrap()).await?;

        // msg from  a -> b
        macro_rules! roundtrip {
            ($a:expr, $b:expr, $msg:expr) => {
                let a = $a.clone();
                let b = $b.clone();
                let a_name = stringify!($a);
                let b_name = stringify!($b);
                println!("{} -> {} ({} bytes)", a_name, b_name, $msg.len());

                let a_addr: SocketAddr = format!("127.0.0.1:{}", a.local_addr()?.port())
                    .parse()
                    .unwrap();
                let b_addr: SocketAddr = format!("127.0.0.1:{}", b.local_addr()?.port())
                    .parse()
                    .unwrap();

                println!("{}: {}, {}: {}", a_name, a_addr, b_name, b_addr);

                let b_task = tokio::task::spawn(async move {
                    println!("[{}] accepting conn", b_name);
                    let conn = b.accept().await.expect("no conn");
                    println!("[{}] connecting", b_name);
                    let conn = conn
                        .await
                        .with_context(|| format!("[{}] connecting", b_name))?;
                    println!("[{}] accepting bi", b_name);
                    let (mut send_bi, mut recv_bi) = conn
                        .accept_bi()
                        .await
                        .with_context(|| format!("[{}] accepting bi", b_name))?;

                    println!("[{}] reading", b_name);
                    let val = recv_bi
                        .read_to_end(usize::MAX)
                        .await
                        .with_context(|| format!("[{}] reading to end", b_name))?;
                    println!("[{}] finishing", b_name);
                    send_bi
                        .finish()
                        .await
                        .with_context(|| format!("[{}] finishing", b_name))?;

                    println!("[{}] close", b_name);
                    conn.close(0u32.into(), b"done");
                    println!("[{}] closed", b_name);

                    Ok::<_, anyhow::Error>(val)
                });

                println!("[{}] connecting to {}", a_name, b_addr);
                let conn = a
                    .connect(b_addr, "localhost")?
                    .await
                    .with_context(|| format!("[{}] connect", a_name))?;

                println!("[{}] opening bi", a_name);
                let (mut send_bi, mut recv_bi) = conn
                    .open_bi()
                    .await
                    .with_context(|| format!("[{}] open bi", a_name))?;
                println!("[{}] writing message", a_name);
                send_bi
                    .write_all(&$msg[..])
                    .await
                    .with_context(|| format!("[{}] write all", a_name))?;

                println!("[{}] finishing", a_name);
                send_bi
                    .finish()
                    .await
                    .with_context(|| format!("[{}] finish", a_name))?;

                println!("[{}] reading_to_end", a_name);
                let _ = recv_bi
                    .read_to_end(usize::MAX)
                    .await
                    .with_context(|| format!("[{}]", a_name))?;
                println!("[{}] close", a_name);
                conn.close(0u32.into(), b"done");
                println!("[{}] wait idle", a_name);
                a.wait_idle().await;

                drop(send_bi);

                // make sure the right values arrived
                println!("[{}] waiting for channel", a_name);
                let val = b_task.await??;
                anyhow::ensure!(
                    val == $msg,
                    "expected {}, got {}",
                    hex::encode($msg),
                    hex::encode(val)
                );
            };
        }

        for i in 0..10 {
            println!("-- round {}", i + 1);
            roundtrip!(m1, m2, b"hello m1");
            roundtrip!(m2, m1, b"hello m2");

            println!("-- larger data");

            let mut data = vec![0u8; 10 * 1024];
            rand::thread_rng().fill_bytes(&mut data);
            roundtrip!(m1, m2, data);
            roundtrip!(m2, m1, data);
        }

        Ok(())
    }
}<|MERGE_RESOLUTION|>--- conflicted
+++ resolved
@@ -269,12 +269,8 @@
             .await
     }
 
-<<<<<<< HEAD
+    async fn with_name(name: String, opts: Options) -> Result<Self> {
         let port_mapper = portmapper::Client::default().await;
-=======
-    async fn with_name(name: String, opts: Options) -> Result<Self> {
-        let port_mapper = portmapper::Client::new().await;
->>>>>>> a0ae2285
 
         let Options {
             port,
